// SPDX-License-Identifier: MIT
pragma solidity ^0.8.28;

import {Receipts} from "./libraries/Receipts.sol";
import {
    StepPublicValues,
    TransactionStatus,
    Receipt,
    Transaction,
    TransactionVariant,
    Deposit,
    Withdraw,
    CreateProver
} from "./libraries/PublicValues.sol";
import {ISuccinctVApp} from "./interfaces/ISuccinctVApp.sol";
import {ISuccinctStaking} from "./interfaces/ISuccinctStaking.sol";
import {ISP1Verifier} from "./interfaces/ISP1Verifier.sol";
import {Initializable} from
    "../lib/openzeppelin-contracts-upgradeable/contracts/proxy/utils/Initializable.sol";
import {ReentrancyGuardUpgradeable} from
    "../lib/openzeppelin-contracts-upgradeable/contracts/utils/ReentrancyGuardUpgradeable.sol";
import {OwnableUpgradeable} from
    "../lib/openzeppelin-contracts-upgradeable/contracts/access/OwnableUpgradeable.sol";
import {MerkleProof} from
    "../lib/openzeppelin-contracts/contracts/utils/cryptography/MerkleProof.sol";
import {SafeERC20} from "../lib/openzeppelin-contracts/contracts/token/ERC20/utils/SafeERC20.sol";
import {UUPSUpgradeable} from
    "../lib/openzeppelin-contracts-upgradeable/contracts/proxy/utils/UUPSUpgradeable.sol";
import {IERC20Permit} from
    "../lib/openzeppelin-contracts/contracts/token/ERC20/extensions/IERC20Permit.sol";
import {IERC20} from "../lib/openzeppelin-contracts/contracts/interfaces/IERC20.sol";
import {IERC4626} from "../lib/openzeppelin-contracts/contracts/interfaces/IERC4626.sol";

/// @title SuccinctVApp
/// @author Succinct Labs
/// @notice Settlement layer for the Succinct Prover Network.
/// @dev Processes actions resulting from state transitions.
contract SuccinctVApp is
    Initializable,
    ReentrancyGuardUpgradeable,
    OwnableUpgradeable,
    UUPSUpgradeable,
    ISuccinctVApp
{
    using SafeERC20 for IERC20;

    /// @inheritdoc ISuccinctVApp
    address public override prove;

    /// @inheritdoc ISuccinctVApp
    address public override iProve;

    /// @inheritdoc ISuccinctVApp
    address public override staking;

    /// @inheritdoc ISuccinctVApp
    address public override verifier;

    /// @inheritdoc ISuccinctVApp
    bytes32 public override vappProgramVKey;

    /// @inheritdoc ISuccinctVApp
    uint64 public override blockNumber;

    /// @inheritdoc ISuccinctVApp
    uint256 public override minDepositAmount;

    /// @inheritdoc ISuccinctVApp
<<<<<<< HEAD
    uint64 public override currentOnchainTxId;

    /// @inheritdoc ISuccinctVApp
=======
    uint64 public override txId;

    /// @inheritdoc ISuccinctVApp
    uint64 public override currentOnchainTxId;

    /// @inheritdoc ISuccinctVApp
>>>>>>> 9c5517b9
    uint64 public override finalizedOnchainTxId;

    /// @inheritdoc ISuccinctVApp
    mapping(address => uint256) public override claimableWithdrawal;

    /// @inheritdoc ISuccinctVApp
    mapping(uint64 => bytes32) public override roots;

    /// @inheritdoc ISuccinctVApp
    mapping(uint64 => uint64) public override timestamps;

    /// @inheritdoc ISuccinctVApp
    mapping(uint64 => Transaction) public override transactions;

    /// @dev Modifier to ensure that the caller is the staking contract.
    modifier onlyStaking() {
        if (msg.sender != staking) revert NotStaking();
        _;
    }

    /*//////////////////////////////////////////////////////////////
                              INITIALIZER
    //////////////////////////////////////////////////////////////*/

    /// @custom:oz-upgrades-unsafe-allow constructor
    constructor() {
        _disableInitializers();
    }

    /// @custom:oz-upgrades-unsafe-allow-initializers
    function initialize(
        address _owner,
        address _prove,
        address _iProve,
        address _staking,
        address _verifier,
        bytes32 _vappProgramVKey,
        bytes32 _genesisStateRoot,
        uint64 _genesisTimestamp
    ) external initializer {
        if (
            _owner == address(0) || _prove == address(0) || _iProve == address(0)
                || _staking == address(0) || _verifier == address(0)
        ) {
            revert ZeroAddress();
        }

        __ReentrancyGuard_init();
        __Ownable_init(_owner);

        prove = _prove;
        iProve = _iProve;
        staking = _staking;
        verifier = _verifier;
        vappProgramVKey = _vappProgramVKey;

        // Set the genesis state root.
        roots[0] = _genesisStateRoot;
        timestamps[0] = _genesisTimestamp;

        _updateStaking(_staking);
        _updateVerifier(_verifier);

        // Approve the $iPROVE contract to transfer $PROVE from this contract during prover withdrawal.
        IERC20(prove).approve(_iProve, type(uint256).max);

        emit Fork(blockNumber, _genesisStateRoot, bytes32(0), _vappProgramVKey);
    }

    /*//////////////////////////////////////////////////////////////
                                 VIEW
    //////////////////////////////////////////////////////////////*/

    /// @inheritdoc ISuccinctVApp
    function root() public view override returns (bytes32) {
        return roots[blockNumber];
    }

    /// @inheritdoc ISuccinctVApp
    function timestamp() public view override returns (uint64) {
        return timestamps[blockNumber];
    }

    /*//////////////////////////////////////////////////////////////
                                  CORE
    //////////////////////////////////////////////////////////////*/

    /// @inheritdoc ISuccinctVApp
    function deposit(uint256 _amount) external override returns (uint64 receipt) {
        return _deposit(msg.sender, _amount);
    }

    /// @inheritdoc ISuccinctVApp
    function permitAndDeposit(
        address _from,
        uint256 _amount,
        uint256 _deadline,
        uint8 _v,
        bytes32 _r,
        bytes32 _s
    ) external override returns (uint64 receipt) {
        // Approve this contract to spend the $PROVE from the depositor.
        IERC20Permit(prove).permit(_from, address(this), _amount, _deadline, _v, _r, _s);

        return _deposit(_from, _amount);
    }

    /// @inheritdoc ISuccinctVApp
    function requestWithdraw(address _to, uint256 _amount)
        external
        override
        returns (uint64 receipt)
    {
        // Validate.
        if (_to == address(0)) revert ZeroAddress();
        if (_amount < minDepositAmount) revert TransferBelowMinimum();

        // If the `_to` is a prover vault, then anyone can do it. Otherwise, only `_to` can trigger
        // the withdrawal.
        if (msg.sender != _to) {
            if (!ISuccinctStaking(staking).isProver(_to)) revert CannotWithdrawToDifferentAddress();
        }

        return _requestWithdraw(msg.sender, _to, _amount);
    }

    /// @inheritdoc ISuccinctVApp
    function finishWithdrawal(address _to) external override returns (uint256 amount) {
        // Validate.
        amount = claimableWithdrawal[_to];
        if (amount == 0) revert NoWithdrawalToClaim();

        // Update the state.
        claimableWithdrawal[_to] = 0;

        // Transfer the withdrawal.
        //
        // If the `_to` is a prover vault, we need to first deposit it to get $iPROVE and then
        // transfer the $iPROVE to the prover vault. This splits the $PROVE amount amongst all
        // of the prover stakers.
        //
        // Otherwise if the `_to` is not a prover vault, we can just transfer the $PROVE directly.
        if (ISuccinctStaking(staking).isProver(_to)) {
            // Deposit $PROVE to mint $iPROVE, sending it to this contract.
            uint256 iPROVE = IERC4626(iProve).deposit(amount, address(this));

            // Transfer the $iPROVE from this contract to the prover vault.
            IERC20(iProve).safeTransfer(_to, iPROVE);
        } else {
            // Transfer the $PROVE from this contract to the `_to` address.
            IERC20(prove).safeTransfer(_to, amount);
        }

        emit Withdrawal(_to, amount);
    }

    /// @inheritdoc ISuccinctVApp
    function createProver(address _prover, address _owner, uint256 _stakerFeeBips)
        external
        onlyStaking
        returns (uint64 receipt)
    {
        // Validate.
        if (_owner == address(0)) revert ZeroAddress();
        if (_owner != ISuccinctStaking(staking).ownerOf(_prover)) revert ProverNotOwned();

        // Create the receipt.
<<<<<<< HEAD
        bytes memory data = abi.encode(CreateProver({prover: _prover, owner: _owner, stakerFeeBips: _stakerFeeBips}));
=======
        bytes memory data = abi.encode(
            CreateProver({prover: _prover, owner: _owner, stakerFeeBips: _stakerFeeBips})
        );
>>>>>>> 9c5517b9
        receipt = _createTransaction(TransactionVariant.CreateProver, data);
    }

    /// @inheritdoc ISuccinctVApp
    function step(bytes calldata _publicValues, bytes calldata _proofBytes)
        public
        nonReentrant
        returns (uint64, bytes32, bytes32)
    {
        // Verify the proof.
        ISP1Verifier(verifier).verifyProof(vappProgramVKey, _publicValues, _proofBytes);
        StepPublicValues memory publicValues = abi.decode(_publicValues, (StepPublicValues));
        if (publicValues.newRoot == bytes32(0)) revert InvalidRoot();

        // Verify the old root.
        if (roots[blockNumber] != publicValues.oldRoot) {
            revert InvalidOldRoot();
        }

        // Assert that the timestamp is not in the future and is increasing.
        if (publicValues.timestamp > block.timestamp) revert InvalidTimestamp();
        if (timestamps[blockNumber] > publicValues.timestamp) {
            revert TimestampInPast();
        }

        // Update the state root.
        uint64 _block = ++blockNumber;
        roots[_block] = publicValues.newRoot;
        timestamps[_block] = publicValues.timestamp;

        // Handle the receipts.
        _handleReceipts(publicValues);

        // Emit the block event.
        emit Block(_block, publicValues.newRoot, publicValues.oldRoot);

        return (_block, publicValues.newRoot, publicValues.oldRoot);
    }

    /*//////////////////////////////////////////////////////////////
                                 OWNER
    //////////////////////////////////////////////////////////////*/

    /// @inheritdoc ISuccinctVApp
    function fork(bytes32 _vkey, bytes32 _newRoot)
        external
        override
        onlyOwner
        returns (uint64, bytes32, bytes32)
    {
        // Update the vkey.
        vappProgramVKey = _vkey;

        // Get the old root.
        bytes32 oldRoot = roots[blockNumber];

        // Update the root and produce a new block.
        uint64 _block = ++blockNumber;
        roots[_block] = _newRoot;

        // Emit the events.
        emit Block(_block, _newRoot, oldRoot);
        emit Fork(_block, _newRoot, oldRoot, vappProgramVKey);

        return (_block, _newRoot, oldRoot);
    }

    /// @inheritdoc ISuccinctVApp
    function updateStaking(address _staking) external override onlyOwner {
        _updateStaking(_staking);
    }

    /// @inheritdoc ISuccinctVApp
    function updateVerifier(address _verifier) external override onlyOwner {
        _updateVerifier(_verifier);
    }

    /// @inheritdoc ISuccinctVApp
    function updateMinDepositAmount(uint256 _amount) external override onlyOwner {
        _updateMinDepositAmount(_amount);
    }

    /*//////////////////////////////////////////////////////////////
                                 INTERNAL
    //////////////////////////////////////////////////////////////*/

    /// @dev Credits a deposit receipt and transfers $PROVE from the sender to the VApp.
    function _deposit(address _from, uint256 _amount) internal returns (uint64 receipt) {
        // Validate.
        if (_amount < minDepositAmount) {
            revert TransferBelowMinimum();
        }

        // Create the receipt.
        bytes memory data = abi.encode(Deposit({account: _from, amount: _amount}));
        receipt = _createTransaction(TransactionVariant.Deposit, data);

        // Transfer $PROVE from the sender to the VApp.
        IERC20(prove).safeTransferFrom(_from, address(this), _amount);
    }

    /// @dev Credits a withdrawal receipt.
    function _requestWithdraw(address _from, address _to, uint256 _amount)
        internal
        returns (uint64 receipt)
    {
        // Validate.
        if (_to == address(0)) revert ZeroAddress();
        if (_amount < minDepositAmount) {
            revert TransferBelowMinimum();
        }

        // Create the receipt.
<<<<<<< HEAD
        bytes memory data = abi.encode(Withdraw({account: _from, amount: _amount}));
=======
        bytes memory data =
            abi.encode(Withdraw({account: _from, to: _to, amount: _amount}));
>>>>>>> 9c5517b9
        receipt = _createTransaction(TransactionVariant.Withdraw, data);
    }

    /// @dev Creates a receipt for an action.
    function _createTransaction(TransactionVariant _transactionVariant, bytes memory _data)
        internal
        returns (uint64 onchainTx)
    {
        onchainTx = ++currentOnchainTxId;
        transactions[onchainTx] = Transaction({
            variant: _transactionVariant,
            status: TransactionStatus.Pending,
<<<<<<< HEAD
            onchainTx: onchainTx,
=======
            onchainTxId: onchainTx,
>>>>>>> 9c5517b9
            action: _data
        });

        emit TransactionPending(onchainTx, _transactionVariant, _data);
    }

    /// @dev Handles committed actions, reverts if the actions are invalid
    function _handleReceipts(StepPublicValues memory _publicValues) internal {
        // Execute the receipts.
        for (uint64 i = 0; i < _publicValues.receipts.length; i++) {
            // Increment the finalized onchain transaction ID.
<<<<<<< HEAD
            uint64 onchainTx = ++finalizedOnchainTxId;
=======
            uint64 onchainTxId = ++finalizedOnchainTxId;
>>>>>>> 9c5517b9

            // Ensure that the receipt is consistent with the transaction.
            Receipts.assertEq(transactions[onchainTxId], _publicValues.receipts[i]);

            // Ensure that the receipt is the next one to be processed.
            if (onchainTxId != _publicValues.receipts[i].onchainTxId) {
                revert ReceiptOutOfOrder();
            }

            // Ensure that the receipt has of the expected statuses.
            TransactionStatus status = _publicValues.receipts[i].status;
            if (status == TransactionStatus.None || status == TransactionStatus.Pending) {
                revert ReceiptStatusInvalid();
            }

            // Update the transaction status.
<<<<<<< HEAD
            transactions[_publicValues.receipts[i].onchainTx].status = status;
=======
            transactions[finalizedOnchainTxId].status = status;
>>>>>>> 9c5517b9

            // If the transaction failed, emit the revert event and skip the rest of the loop.
            TransactionVariant variant = _publicValues.receipts[i].variant;
            if (status == TransactionStatus.Reverted) {
<<<<<<< HEAD
                emit TransactionReverted(onchainTx, variant, _publicValues.receipts[i].action);
=======
                emit TransactionReverted(onchainTxId, variant, _publicValues.receipts[i].action);
>>>>>>> 9c5517b9
                continue;
            }

            // If the transaction completed, run a handler for the transaction.
            if (variant == TransactionVariant.Deposit) {
                // No-op.
            } else if (variant == TransactionVariant.Withdraw) {
                Withdraw memory withdraw = abi.decode(_publicValues.receipts[i].action, (Withdraw));
<<<<<<< HEAD
                _processWithdraw(withdraw.account, withdraw.amount);
=======
                _processWithdraw(withdraw.to, withdraw.amount);
>>>>>>> 9c5517b9
            } else if (variant == TransactionVariant.CreateProver) {
                // No-op.
            } else {
                revert TransactionVariantInvalid();
            }

            // Emit the completed event.
<<<<<<< HEAD
            emit TransactionCompleted(onchainTx, variant, _publicValues.receipts[i].action);
=======
            emit TransactionCompleted(onchainTxId, variant, _publicValues.receipts[i].action);
>>>>>>> 9c5517b9
        }
    }

    /// @dev Processes a withdrawal by creating a claim for the amount.
    function _processWithdraw(address _account, uint256 _amount) internal {
        // Update the state.
        claimableWithdrawal[_account] += _amount;
    }

    /// @dev Updates the staking contract.
    function _updateStaking(address _staking) internal {
        emit StakingUpdate(staking, _staking);

        staking = _staking;
    }

    /// @dev Updates the verifier.
    function _updateVerifier(address _verifier) internal {
        emit VerifierUpdate(verifier, _verifier);

        verifier = _verifier;
    }

    /// @dev Updates the minimum amount for deposit/withdraw operations.
    function _updateMinDepositAmount(uint256 _amount) internal {
        emit MinDepositAmountUpdate(minDepositAmount, _amount);

        minDepositAmount = _amount;
    }

    /// @dev Authorizes an ERC1967 proxy upgrade to a new implementation contract.
    function _authorizeUpgrade(address _newImplementation) internal override onlyOwner {}
}<|MERGE_RESOLUTION|>--- conflicted
+++ resolved
@@ -66,18 +66,9 @@
     uint256 public override minDepositAmount;
 
     /// @inheritdoc ISuccinctVApp
-<<<<<<< HEAD
     uint64 public override currentOnchainTxId;
 
     /// @inheritdoc ISuccinctVApp
-=======
-    uint64 public override txId;
-
-    /// @inheritdoc ISuccinctVApp
-    uint64 public override currentOnchainTxId;
-
-    /// @inheritdoc ISuccinctVApp
->>>>>>> 9c5517b9
     uint64 public override finalizedOnchainTxId;
 
     /// @inheritdoc ISuccinctVApp
@@ -245,13 +236,7 @@
         if (_owner != ISuccinctStaking(staking).ownerOf(_prover)) revert ProverNotOwned();
 
         // Create the receipt.
-<<<<<<< HEAD
         bytes memory data = abi.encode(CreateProver({prover: _prover, owner: _owner, stakerFeeBips: _stakerFeeBips}));
-=======
-        bytes memory data = abi.encode(
-            CreateProver({prover: _prover, owner: _owner, stakerFeeBips: _stakerFeeBips})
-        );
->>>>>>> 9c5517b9
         receipt = _createTransaction(TransactionVariant.CreateProver, data);
     }
 
@@ -365,12 +350,7 @@
         }
 
         // Create the receipt.
-<<<<<<< HEAD
         bytes memory data = abi.encode(Withdraw({account: _from, amount: _amount}));
-=======
-        bytes memory data =
-            abi.encode(Withdraw({account: _from, to: _to, amount: _amount}));
->>>>>>> 9c5517b9
         receipt = _createTransaction(TransactionVariant.Withdraw, data);
     }
 
@@ -383,11 +363,7 @@
         transactions[onchainTx] = Transaction({
             variant: _transactionVariant,
             status: TransactionStatus.Pending,
-<<<<<<< HEAD
-            onchainTx: onchainTx,
-=======
             onchainTxId: onchainTx,
->>>>>>> 9c5517b9
             action: _data
         });
 
@@ -399,11 +375,7 @@
         // Execute the receipts.
         for (uint64 i = 0; i < _publicValues.receipts.length; i++) {
             // Increment the finalized onchain transaction ID.
-<<<<<<< HEAD
-            uint64 onchainTx = ++finalizedOnchainTxId;
-=======
             uint64 onchainTxId = ++finalizedOnchainTxId;
->>>>>>> 9c5517b9
 
             // Ensure that the receipt is consistent with the transaction.
             Receipts.assertEq(transactions[onchainTxId], _publicValues.receipts[i]);
@@ -420,20 +392,12 @@
             }
 
             // Update the transaction status.
-<<<<<<< HEAD
-            transactions[_publicValues.receipts[i].onchainTx].status = status;
-=======
-            transactions[finalizedOnchainTxId].status = status;
->>>>>>> 9c5517b9
+            transactions[onchainTxId].status = status;
 
             // If the transaction failed, emit the revert event and skip the rest of the loop.
             TransactionVariant variant = _publicValues.receipts[i].variant;
             if (status == TransactionStatus.Reverted) {
-<<<<<<< HEAD
-                emit TransactionReverted(onchainTx, variant, _publicValues.receipts[i].action);
-=======
                 emit TransactionReverted(onchainTxId, variant, _publicValues.receipts[i].action);
->>>>>>> 9c5517b9
                 continue;
             }
 
@@ -442,11 +406,7 @@
                 // No-op.
             } else if (variant == TransactionVariant.Withdraw) {
                 Withdraw memory withdraw = abi.decode(_publicValues.receipts[i].action, (Withdraw));
-<<<<<<< HEAD
                 _processWithdraw(withdraw.account, withdraw.amount);
-=======
-                _processWithdraw(withdraw.to, withdraw.amount);
->>>>>>> 9c5517b9
             } else if (variant == TransactionVariant.CreateProver) {
                 // No-op.
             } else {
@@ -454,11 +414,7 @@
             }
 
             // Emit the completed event.
-<<<<<<< HEAD
-            emit TransactionCompleted(onchainTx, variant, _publicValues.receipts[i].action);
-=======
             emit TransactionCompleted(onchainTxId, variant, _publicValues.receipts[i].action);
->>>>>>> 9c5517b9
         }
     }
 
