--- conflicted
+++ resolved
@@ -32,11 +32,7 @@
         // Update state after deposit
         bytes memory depositData =
             abi.encode(Deposit({account: REQUESTER_1, amount: amount}));
-<<<<<<< HEAD
         StepPublicValues memory depositPublicValues = StepPublicValues({
-=======
-        PublicValuesStruct memory depositPublicValues = PublicValuesStruct({
->>>>>>> 9c5517b9
             receipts: new TxReceipt[](1),
             oldRoot: fixture.oldRoot,
             newRoot: bytes32(uint256(1)),
@@ -45,11 +41,7 @@
         depositPublicValues.receipts[0] = TxReceipt({
             variant: TransactionVariant.Deposit,
             status: TransactionStatus.Completed,
-<<<<<<< HEAD
-            onchainTx: depositReceipt,
-=======
             onchainTxId: depositReceipt,
->>>>>>> 9c5517b9
             action: depositData
         });
 
@@ -66,11 +58,7 @@
         // Withdraw
         vm.startPrank(REQUESTER_2);
         bytes memory withdrawData =
-<<<<<<< HEAD
             abi.encode(Withdraw({account: REQUESTER_2, amount: amount}));
-=======
-            abi.encode(Withdraw({account: REQUESTER_2, to: REQUESTER_2, amount: amount}));
->>>>>>> 9c5517b9
 
         vm.expectEmit(true, true, true, true);
         emit ISuccinctVApp.TransactionPending(2, TransactionVariant.Withdraw, withdrawData);
@@ -94,11 +82,7 @@
         withdrawPublicValues.receipts[0] = TxReceipt({
             variant: TransactionVariant.Withdraw,
             status: TransactionStatus.Completed,
-<<<<<<< HEAD
-            onchainTx: withdrawReceipt,
-=======
             onchainTxId: withdrawReceipt,
->>>>>>> 9c5517b9
             action: withdrawData
         });
 
@@ -150,11 +134,7 @@
         // Update state after deposit
         bytes memory depositData =
             abi.encode(Deposit({account: REQUESTER_1, amount: amount}));
-<<<<<<< HEAD
         StepPublicValues memory depositPublicValues = StepPublicValues({
-=======
-        PublicValuesStruct memory depositPublicValues = PublicValuesStruct({
->>>>>>> 9c5517b9
             receipts: new TxReceipt[](1),
             oldRoot: fixture.oldRoot,
             newRoot: bytes32(uint256(1)),
@@ -163,11 +143,7 @@
         depositPublicValues.receipts[0] = TxReceipt({
             variant: TransactionVariant.Deposit,
             status: TransactionStatus.Completed,
-<<<<<<< HEAD
-            onchainTx: depositReceipt,
-=======
             onchainTxId: depositReceipt,
->>>>>>> 9c5517b9
             action: depositData
         });
 
