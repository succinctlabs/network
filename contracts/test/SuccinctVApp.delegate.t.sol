// SPDX-License-Identifier: MIT
pragma solidity ^0.8.28;

import {SuccinctVAppTest} from "./SuccinctVApp.t.sol";
import {SuccinctVApp} from "../src/SuccinctVApp.sol";
import {ISuccinctVApp} from "../src/interfaces/ISuccinctVApp.sol";
import {Receipts} from "../src/libraries/Receipts.sol";
import {
    StepPublicValues,
    TransactionStatus,
    Receipt as VAppReceipt,
    TransactionVariant,
    Deposit,
    Withdraw,
    CreateProver
} from "../src/libraries/PublicValues.sol";
import {ISuccinctVApp} from "../src/interfaces/ISuccinctVApp.sol";
import {MockStaking} from "../src/mocks/MockStaking.sol";
import {console} from "forge-std/console.sol";

contract SuccinctVAppDelegateTest is SuccinctVAppTest {
    function test_Prover_WhenProverCreated() public {
        // Create the prover, this emits a Prover action for the prover owner being
        // a delegate of the prover.
        vm.expectEmit(true, true, true, false);
        emit ISuccinctVApp.TransactionPending(1, TransactionVariant.CreateProver, bytes(""));
        vm.prank(ALICE);
        address aliceProver = MockStaking(STAKING).createProver(ALICE, STAKER_FEE_BIPS);

        // The expected action data for alice creating a prover.
        bytes memory expectedProverData = abi.encode(
            CreateProver({
                prover: aliceProver,
                owner: ALICE,
                stakerFeeBips: STAKER_FEE_BIPS
            })
        );

        (TransactionVariant actionType, TransactionStatus status,, bytes memory data) =
            SuccinctVApp(VAPP).transactions(SuccinctVApp(VAPP).currentOnchainTxId());
        assertEq(uint8(actionType), uint8(TransactionVariant.CreateProver));
        assertEq(uint8(status), uint8(TransactionStatus.Pending));
        assertEq(data, expectedProverData);

        // Process the first setDelegatedSigner action through state update
        StepPublicValues memory publicValues1 = StepPublicValues({
            receipts: new VAppReceipt[](1),
            oldRoot: fixture.oldRoot,
            newRoot: bytes32(uint256(1)),
            timestamp: uint64(block.timestamp)
        });
        publicValues1.receipts[0] = VAppReceipt({
            variant: TransactionVariant.CreateProver,
            status: TransactionStatus.Completed,
<<<<<<< HEAD
            onchainTx: SuccinctVApp(VAPP).currentOnchainTxId(),
=======
            onchainTxId: SuccinctVApp(VAPP).currentOnchainTxId(),
>>>>>>> 9c5517b9
            action: expectedProverData
        });

        mockCall(true);
        vm.expectEmit(true, true, true, true);
        emit ISuccinctVApp.Block(1, publicValues1.newRoot, publicValues1.oldRoot);
        SuccinctVApp(VAPP).step(abi.encode(publicValues1), jsonFixture.proof);

        // Verify receipt status updated
        (, status,,) = SuccinctVApp(VAPP).transactions(SuccinctVApp(VAPP).currentOnchainTxId());
        assertEq(uint8(status), uint8(TransactionStatus.Completed));
        // assertEq(SuccinctVApp(VAPP).finalizedOnchainTxId(), 1);
    }
}<|MERGE_RESOLUTION|>--- conflicted
+++ resolved
@@ -52,11 +52,7 @@
         publicValues1.receipts[0] = VAppReceipt({
             variant: TransactionVariant.CreateProver,
             status: TransactionStatus.Completed,
-<<<<<<< HEAD
-            onchainTx: SuccinctVApp(VAPP).currentOnchainTxId(),
-=======
             onchainTxId: SuccinctVApp(VAPP).currentOnchainTxId(),
->>>>>>> 9c5517b9
             action: expectedProverData
         });
 
