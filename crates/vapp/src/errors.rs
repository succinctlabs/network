//! Errors.
//!
//! This module contains error types that can be emitted by the crate.

use alloy_primitives::{ruint::ParseError, Address, B256, U256};
use thiserror::Error;

use crate::storage::StorageError;

/// An unrecoverable error that will prevent a transaction from being included in the ledger.
#[derive(Debug, Error, PartialEq)]
#[allow(missing_docs)]
pub enum VAppPanic {
    #[error("Out of order onchain tx {expected} != {actual}")]
    OnchainTxOutOfOrder { expected: u64, actual: u64 },

    #[error("Out of order onchain block {expected} != {actual}")]
    BlockNumberOutOfOrder { expected: u64, actual: u64 },

    #[error("Out of order onchain log index: {current} >= {next}")]
    LogIndexOutOfOrder { current: u64, next: u64 },

    #[error("Insufficient balance for account {account}: {amount} > {balance}")]
    InsufficientBalance { account: Address, amount: U256, balance: U256 },

    #[error("Invalid proto signature for request in clear")]
    InvalidRequestSignature,

    #[error("Invalid proto signature for bid in clear")]
    InvalidBidSignature,

    #[error("Invalid proto signature for settle in clear")]
    InvalidSettleSignature,

    #[error("Invalid proto signature for fulfill in clear")]
    InvalidFulfillSignature,

    #[error("Invalid proto signature for execute in clear")]
    InvalidExecuteSignature,

    #[error("Invalid proto signature for transfer")]
    InvalidTransferSignature,

    #[error("Invalid proto signature for delegation")]
    InvalidDelegationSignature,

    #[error("Missing proto body")]
    MissingProtoBody,

    #[error("Only owner can delegate")]
    OnlyOwnerCanDelegate,

    #[error("Request id mismatch in clear")]
    RequestIdMismatch { found: Vec<u8>, expected: Vec<u8> },

    #[error("Invalid bid amount in clear: {amount}")]
    InvalidU256Amount { amount: String },

    #[error("Missing gas used in execute in clear")]
    MissingPgusUsed,

    #[error("Gas limit exceeded in execute in clear")]
    GasLimitExceeded { pgus: u64, gas_limit: u64 },

    #[error("Account does not exist: {account}")]
    AccountDoesNotExist { account: Address },

    #[error("Prover not in whitelist")]
    ProverNotInWhitelist { prover: Address },

    #[error("Execution failed")]
    ExecutionFailed { status: i32 },

    #[error("Request already consumed: {id}")]
    TransactionAlreadyProcessed { id: String },

    #[error("Unsupported proof mode: {mode}")]
    UnsupportedProofMode { mode: i32 },

    #[error("Invalid proof")]
    InvalidProof,

    #[error("Invalid transfer amount: {amount}")]
    InvalidTransferAmount { amount: String },

    #[error("Domain mismatch: {expected} != {actual}")]
    DomainMismatch { expected: B256, actual: B256 },

    #[error(
        "Prover delegated signer mismatch: prover={prover}, delegated_signer={delegated_signer}"
    )]
    ProverDelegatedSignerMismatch { prover: Address, delegated_signer: Address },

    #[error("Auctioneer mismatch: request_auctioneer={request_auctioneer}, settle_signer={settle_signer}, auctioneer={auctioneer}")]
    AuctioneerMismatch { request_auctioneer: Address, settle_signer: Address, auctioneer: Address },

    #[error("Executor mismatch: request_executor={request_executor}, execute_signer={execute_signer}, executor={executor}")]
    ExecutorMismatch { request_executor: Address, execute_signer: Address, executor: Address },

    #[error("Address deserialization failed")]
    AddressDeserializationFailed,

    #[error("Domain deserialization failed")]
    DomainDeserializationFailed,

    #[error("Invalid verifier signature")]
    InvalidVerifierSignature,

    #[error("Hashing body failed")]
    HashingBodyFailed,

    #[error("Failed to parse hash")]
    FailedToParseBytes,

    #[error("Missing public values hash")]
    MissingPublicValuesHash,

    #[error("Max price per pgu exceeded: {max_price_per_pgu} > {price}")]
    MaxPricePerPguExceeded { max_price_per_pgu: U256, price: U256 },

    #[error("Parse error: {0}")]
    U256ParseError(#[from] ParseError),

    #[error("Missing fulfill field in clear transaction")]
    MissingFulfill,

    #[error("Missing verifier signature in clear transaction")]
    MissingVerifierSignature,

    #[error("Missing punishment value in execute response")]
    MissingPunishment,

    #[error("Punishment {punishment} exceeds max price {max_price}")]
    PunishmentExceedsMaxCost { punishment: U256, max_price: U256 },

    #[error("Public values hash mismatch")]
    PublicValuesHashMismatch,

    #[error("Prover does not exist: {prover}")]
    ProverDoesNotExist { prover: Address },

    #[error("Protocol fee bips exceeds 100%: {bips}")]
    ProtocolFeeTooHigh { bips: U256 },

    #[error("Staker fee bips exceeds 100%: {bips}")]
    StakerFeeTooHigh { bips: U256 },

    #[error("Sum of protocol and staker fee bips exceeds 100%: {protocol_bips} + {staker_bips}")]
    TotalFeeTooHigh { protocol_bips: U256, staker_bips: U256 },

<<<<<<< HEAD
    #[error("Invalid transaction variant")]
    InvalidTransactionVariant,
=======
    #[error("Storage error: {0}")]
    StorageError(#[from] StorageError),
>>>>>>> 067584e6
}<|MERGE_RESOLUTION|>--- conflicted
+++ resolved
@@ -148,11 +148,9 @@
     #[error("Sum of protocol and staker fee bips exceeds 100%: {protocol_bips} + {staker_bips}")]
     TotalFeeTooHigh { protocol_bips: U256, staker_bips: U256 },
 
-<<<<<<< HEAD
     #[error("Invalid transaction variant")]
     InvalidTransactionVariant,
-=======
+
     #[error("Storage error: {0}")]
     StorageError(#[from] StorageError),
->>>>>>> 067584e6
 }