//! State.
//!
//! This module contains the state and the logic of the state transition function of the vApp.

use alloy_primitives::{Address, B256, U256};
use eyre::Result;
use serde::{Deserialize, Serialize};
use tracing::{debug, info};

use spn_network_types::{ExecutionStatus, HashableWithSender, ProofMode};

use crate::{
    errors::VAppPanic,
    fee::fee,
    merkle::{MerkleStorage, MerkleTreeHasher},
    receipts::{OnchainReceipt, VAppReceipt},
    signing::{eth_sign_verify, proto_verify},
    sol::{Account, TransactionStatus, VAppStateContainer},
    sparse::SparseStorage,
    storage::{RequestId, Storage},
    transactions::{OnchainTransaction, VAppTransaction},
    utils::{address, bytes_to_words_be},
    verifier::VAppVerifier,
};

/// The state of the Succinct Prover Network vApp.
///
/// This state is used to keep track of the accounts, requests, and other data in the vApp.
#[derive(Debug, Clone, Serialize, Deserialize)]
pub struct VAppState<A: Storage<Address, Account>, R: Storage<RequestId, bool>> {
    /// The domain separator, used to avoid replay attacks.
    ///
    /// Encoded as a bytes32 hash of the [`alloy_sol_types::Eip712Domain`] domain.
    pub domain: B256,
    /// The current transaction counter.
    ///
    /// Keeps track of what transaction to execute next.
    pub tx_id: u64,
    /// The current L1 transaction counter.
    ///
    /// Keeps track of what on-chain transaction to execute next.
    pub onchain_tx_id: u64,
    /// The current L1 block number.
    ///
    /// Keeps track of the last seen block number from a [`VAppEvent`].
    pub onchain_block: u64,
    /// The current L1 log index.
    ///
    /// Keeps track of the last seen log index from a [`VAppEvent`].
    pub onchain_log_index: u64,
    /// The accounts in the system for both requesters and provers.
    ///
    /// Stores balances, nonces, prover vault owners, and prover delegated signers.
    pub accounts: A,
    /// The processed requests in the system.
    ///
    /// Keeps track of which request IDs have been processed to avoid replay attacks.
    pub requests: R,
    /// The treasury address.
    ///
    /// Fees earned by the protocol are sent to this address.
    pub treasury: Address,
    /// The auctioneer address.
    ///
    /// This is a trusted party that matches requests to provers.
    pub auctioneer: Address,
    /// The executor address.
    ///
    /// This is a trusted party that executes the requests and provides auxiliary information.
    pub executor: Address,
    /// The verifier address.
    ///
    /// This is a trusted party that verifies the proof and provides auxiliary information.
    pub verifier: Address,
}

impl VAppState<MerkleStorage<Address, Account>, MerkleStorage<RequestId, bool>> {
    /// Computes the state root.
    pub fn root<H: MerkleTreeHasher>(&mut self) -> B256 {
        let state = VAppStateContainer {
            domain: self.domain,
            txId: self.tx_id,
            onchainTxId: self.onchain_tx_id,
            onchainBlock: self.onchain_block,
            onchainLogIndex: self.onchain_log_index,
            accountsRoot: self.accounts.root(),
            requestsRoot: self.requests.root(),
            treasury: self.treasury,
            auctioneer: self.auctioneer,
            executor: self.executor,
            verifier: self.verifier,
        };
        H::hash(&state)
    }
}

impl VAppState<SparseStorage<Address, Account>, SparseStorage<RequestId, bool>> {
    /// Computes the state root.
    #[must_use]
    pub fn root<H: MerkleTreeHasher>(&self, account_root: B256, requests_root: B256) -> B256 {
        let state = VAppStateContainer {
            domain: self.domain,
            txId: self.tx_id,
            onchainTxId: self.onchain_tx_id,
            onchainBlock: self.onchain_block,
            onchainLogIndex: self.onchain_log_index,
            accountsRoot: account_root,
            requestsRoot: requests_root,
            treasury: self.treasury,
            auctioneer: self.auctioneer,
            executor: self.executor,
            verifier: self.verifier,
        };
        H::hash(&state)
    }
}

impl<A: Storage<Address, Account>, R: Storage<RequestId, bool>> VAppState<A, R> {
    /// Creates a new [`VAppState`].
    #[must_use]
    pub fn new(
        domain: B256,
        treasury: Address,
        auctioneer: Address,
        executor: Address,
        verifier: Address,
    ) -> Self {
        Self {
            domain,
            tx_id: 1,
            onchain_tx_id: 1,
            onchain_block: 0,
            onchain_log_index: 0,
            accounts: A::new(),
            requests: R::new(),
            treasury,
            auctioneer,
            executor,
            verifier,
        }
    }

    /// Validates a [`OnchainTransaction`].
    ///
    /// Checks for basic invariants such as the EIP-712 domain being initialized and that the
    /// block number, log index, and timestamp are all increasing.
    pub fn validate_onchain_tx<T>(
        &self,
        event: &OnchainTransaction<T>,
        l1_tx: u64,
    ) -> Result<(), VAppPanic> {
        debug!("check l1 tx is not out of order");
        if l1_tx != self.onchain_tx_id {
            return Err(VAppPanic::OnchainTxOutOfOrder {
                expected: self.onchain_tx_id,
                actual: l1_tx,
            });
        }

        debug!("check l1 block is not out of order");
        if event.block < self.onchain_block {
            return Err(VAppPanic::BlockNumberOutOfOrder {
                expected: self.onchain_block,
                actual: event.block,
            });
        }

        debug!("check l1 log index is not out of order");
        if event.block == self.onchain_block && event.log_index <= self.onchain_log_index {
            return Err(VAppPanic::LogIndexOutOfOrder {
                current: self.onchain_log_index,
                next: event.log_index,
            });
        }

        Ok(())
    }

    /// Executes a [`VAppTransaction`] and returns an optional [`VAppReceipt`].
    pub fn execute<V: VAppVerifier>(
        &mut self,
        event: &VAppTransaction,
    ) -> Result<Option<VAppReceipt>, VAppPanic> {
        let action = self.execute_inner::<V>(event)?;

        // Increment the tx counter.
        self.tx_id += 1;

        Ok(action)
    }

    #[allow(clippy::needless_return)]
    #[allow(clippy::too_many_lines)]
    fn execute_inner<V: VAppVerifier>(
        &mut self,
        event: &VAppTransaction,
    ) -> Result<Option<VAppReceipt>, VAppPanic> {
        match event {
            VAppTransaction::Deposit(deposit) => {
                // Log the deposit event.
                info!("TX {}: DEPOSIT({:?})", self.tx_id, deposit);

                // Validate the receipt.
                debug!("validate receipt");
                self.validate_onchain_tx(deposit, deposit.onchain_tx)?;

                // Update the current receipt, block, and log index.
                debug!("update l1 tx, block, and log index");
                self.onchain_tx_id += 1;
                self.onchain_block = deposit.block;
                self.onchain_log_index = deposit.log_index;

                // Update the token balance.
                info!(
                    "├── Account({}): + {} $PROVE",
                    deposit.action.account, deposit.action.amount
                );
                self.accounts
                    .entry(deposit.action.account)
                    .or_default()
                    .add_balance(deposit.action.amount);

                // Return the deposit action.
                return Ok(Some(VAppReceipt::Deposit(OnchainReceipt {
                    onchain_tx_id: deposit.onchain_tx,
                    action: deposit.action.clone(),
                    status: TransactionStatus::Completed,
                })));
            }
            VAppTransaction::Withdraw(withdraw) => {
                // Log the withdraw event.
                info!("TX {}: WITHDRAW({:?})", self.tx_id, withdraw);

                // Validate the receipt.
                debug!("validate receipt");
                self.validate_onchain_tx(withdraw, withdraw.onchain_tx)?;

                // Update the current receipt, block, and log index.
                debug!("update l1 tx, block, and log index");
                self.onchain_tx_id += 1;
                self.onchain_block = withdraw.block;
                self.onchain_log_index = withdraw.log_index;

                // If the maximum value of an U256 is used, drain the entire balance.
                debug!("deduct balance");
                let account = self.accounts.entry(withdraw.action.account).or_default();
                let balance = account.get_balance();
                let withdrawal_amount = if withdraw.action.amount == U256::MAX {
                    balance
                } else {
                    if balance < withdraw.action.amount {
                        // Return the withdraw action with a reverted status.
                        return Ok(Some(VAppReceipt::Withdraw(OnchainReceipt {
                            onchain_tx_id: withdraw.onchain_tx,
                            action: withdraw.action.clone(),
                            status: TransactionStatus::Reverted,
                        })));
                    }
                    withdraw.action.amount
                };

                // Process the withdraw by deducting from account balance.
                info!("├── Account({}): - {} $PROVE", withdraw.action.account, withdrawal_amount);
                account.deduct_balance(withdrawal_amount);

                // Return the withdraw action.
                return Ok(Some(VAppReceipt::Withdraw(OnchainReceipt {
                    onchain_tx_id: withdraw.onchain_tx,
                    action: withdraw.action.clone(),
                    status: TransactionStatus::Completed,
                })));
            }
            VAppTransaction::CreateProver(prover) => {
                // Log the set delegated signer event.
                info!("TX {}: CREATE_PROVER({:?})", self.tx_id, prover);

                // Validate the onchain transaction.
                debug!("validate receipt");
                self.validate_onchain_tx(prover, prover.onchain_tx)?;

                // Update the current onchain transaction, block, and log index.
                debug!("update l1 tx, block, and log index");
                self.onchain_tx_id += 1;
                self.onchain_block = prover.block;
                self.onchain_log_index = prover.log_index;

                // Set the owner, signer, and staker fee of the prover.
                //
                // We set the owner as the signer so that they can immediately start running their
                // prover with the owner key without having to delegate.
                debug!("set owner, signer, and staker fee");
                self.accounts
                    .entry(prover.action.prover)
                    .or_default()
                    .set_owner(prover.action.owner)
                    .set_signer(prover.action.owner)
                    .set_staker_fee_bips(prover.action.stakerFeeBips);

                // Return the set delegated signer action.
                return Ok(Some(VAppReceipt::CreateProver(OnchainReceipt {
                    action: prover.action.clone(),
                    onchain_tx_id: prover.onchain_tx,
                    status: TransactionStatus::Completed,
                })));
            }
            VAppTransaction::Delegate(delegation) => {
                // Log the delegation event.
                info!("TX {}: DELEGATE({:?})", self.tx_id, delegation);

                // Make sure the delegation body is present.
                debug!("validate proto body");
                let body =
                    delegation.delegation.body.as_ref().ok_or(VAppPanic::MissingProtoBody)?;

                // Verify the domain.
                debug!("verify domain");
                let domain = B256::try_from(body.domain.as_slice())
                    .map_err(|_| VAppPanic::DomainDeserializationFailed)?;
                if domain != self.domain {
                    return Err(VAppPanic::DomainMismatch {
                        expected: self.domain,
                        actual: domain,
                    });
                }

                // Verify the proto signature.
                debug!("verify proto signature");
                let signer = proto_verify(body, &delegation.delegation.signature)
                    .map_err(|_| VAppPanic::InvalidDelegationSignature)?;

                // Extract the prover address.
                debug!("extract prover address");
                let prover = Address::try_from(body.prover.as_slice())
                    .map_err(|_| VAppPanic::AddressDeserializationFailed)?;

                // Verify that the prover exists.
                debug!("verify prover exists");
                let Some(prover) = self.accounts.get_mut(&prover) else {
                    return Err(VAppPanic::ProverDoesNotExist { prover });
                };

                // Verify that the signer of the delegation is the owner of the prover.
                debug!("verify signer is owner");
                if signer != prover.get_owner() {
                    return Err(VAppPanic::OnlyOwnerCanDelegate);
                }

                // Extract the delegate address.
                debug!("extract delegate address");
                let delegate = Address::try_from(body.delegate.as_slice())
                    .map_err(|_| VAppPanic::AddressDeserializationFailed)?;

                // Set the delegate as a signer for the prover's account.
                debug!("set delegate as signer");
                prover.set_signer(delegate);

                // No action returned since delegation is off-chain.
                return Ok(None);
            }
            VAppTransaction::Transfer(transfer) => {
                // Log the transfer event.
                info!("TX {}: TRANSFER({:?})", self.tx_id, transfer);

                // Make sure the transfer body is present.
                debug!("validate proto body");
                let body = transfer.transfer.body.as_ref().ok_or(VAppPanic::MissingProtoBody)?;

                // Verify the proto signature.
                debug!("verify proto signature");
                let from = proto_verify(body, &transfer.transfer.signature)
                    .map_err(|_| VAppPanic::InvalidTransferSignature)?;

                // Verify the domain.
                debug!("verify domain");
                let domain = B256::try_from(body.domain.as_slice())
                    .map_err(|_| VAppPanic::DomainDeserializationFailed)?;
                if domain != self.domain {
                    return Err(VAppPanic::DomainMismatch {
                        expected: self.domain,
                        actual: domain,
                    });
                }

                // Transfer the amount from the requester to the recipient.
                debug!("extract to address");
                let to = Address::try_from(body.to.as_slice())
                    .map_err(|_| VAppPanic::AddressDeserializationFailed)?;
                let amount = body.amount.parse::<U256>().map_err(|_| {
                    VAppPanic::InvalidTransferAmount { amount: body.amount.clone() }
                })?;

                // Validate that the from account has sufficient balance.
                debug!("validate from account has sufficient balance");
                let balance = self.accounts.entry(from).or_default().get_balance();
                if balance < amount {
                    return Err(VAppPanic::InsufficientBalance { account: from, amount, balance });
                }

                // Transfer the amount from the transferer to the recipient.
                info!("├── Account({}): - {} $PROVE", from, amount);
                self.accounts.entry(from).or_default().deduct_balance(amount);
                info!("├── Account({}): + {} $PROVE", to, amount);
                self.accounts.entry(to).or_default().add_balance(amount);

                return Ok(None);
            }
            VAppTransaction::Clear(clear) => {
                // Make sure the proto bodies are present for (request, bid, settle, execute).
                let request = clear.request.body.as_ref().ok_or(VAppPanic::MissingProtoBody)?;
                let bid = clear.bid.body.as_ref().ok_or(VAppPanic::MissingProtoBody)?;
                let settle = clear.settle.body.as_ref().ok_or(VAppPanic::MissingProtoBody)?;
                let execute = clear.execute.body.as_ref().ok_or(VAppPanic::MissingProtoBody)?;

                // Verify the proto signatures for (request, bid, settle, execute).
                let request_signer = proto_verify(request, &clear.request.signature)
                    .map_err(|_| VAppPanic::InvalidRequestSignature)?;
                let bid_signer = proto_verify(bid, &clear.bid.signature)
                    .map_err(|_| VAppPanic::InvalidBidSignature)?;
                let settle_signer = proto_verify(settle, &clear.settle.signature)
                    .map_err(|_| VAppPanic::InvalidSettleSignature)?;
                let execute_signer = proto_verify(execute, &clear.execute.signature)
                    .map_err(|_| VAppPanic::InvalidExecuteSignature)?;

                // Verify the domains for (request, bid, settle, execute).
                for domain in [&request.domain, &bid.domain, &settle.domain, &execute.domain] {
                    let domain = B256::try_from(domain.as_slice())
                        .map_err(|_| VAppPanic::FailedToParseBytes)?;
                    if domain != self.domain {
                        return Err(VAppPanic::DomainMismatch {
                            expected: self.domain,
                            actual: domain,
                        });
                    }
                }

                // Validate that the request ID is the same for (request, bid, settle, execute).
                let request_id: RequestId = request
                    .hash_with_signer(request_signer.as_slice())
                    .map_err(|_| VAppPanic::HashingBodyFailed)?;
                for other_request_id in [&bid.request_id, &settle.request_id, &execute.request_id] {
                    if request_id.as_slice() != other_request_id.as_slice() {
                        return Err(VAppPanic::RequestIdMismatch {
<<<<<<< HEAD
                            found: request_id.to_vec(),
                            expected: other_request_id.clone(),
                        }
                        .into());
=======
                            found: address(&request_id)?,
                            expected: address(other_request_id)?,
                        });
>>>>>>> 816339f7
                    }
                }

                // Check that the request ID has not been fulfilled yet.
                //
                // This check ensures that a request can't be used multiple times to pay a prover.
                if self.requests.get(&request_id).copied().unwrap_or_default() {
                    return Err(VAppPanic::RequestAlreadyFulfilled { id: hex::encode(request_id) });
                }
                println!("hi");

                // Validate the the bidder has the right to bid on behalf of the prover.
                //
                // Provers are liable for their bids, so it's imported to verify that they are the
                // ones that are bidding.
                let prover_address = address(bid.prover.as_slice())?;
                let prover_account = self.accounts.entry(prover_address).or_default();
                let prover_owner = prover_account.get_owner();
                if prover_account.get_signer() != bid_signer {
                    return Err(VAppPanic::ProverDelegatedSignerMismatch {
                        prover: prover_address,
                        delegated_signer: prover_account.delegatedSigner,
                    });
                }

                println!("hi");

                // Validate that the prover is in the request whitelist, if a whitelist is provided.
                //
                // Requesters may whitelist what provers they want to work with to ensure better
                // SLAs and quality of service.
                if !request.whitelist.is_empty()
                    && !request.whitelist.contains(&prover_address.to_vec())
                {
                    return Err(VAppPanic::ProverNotInWhitelist { prover: prover_address });
                }

                // Validate that the request, settle, and auctioneer addresses match.
                let request_auctioneer = address(request.auctioneer.as_slice())?;
                if request_auctioneer != settle_signer || settle_signer != self.auctioneer {
                    return Err(VAppPanic::AuctioneerMismatch {
                        request_auctioneer,
                        settle_signer,
                        auctioneer: self.auctioneer,
                    });
                }

                // Validate that the request, execute, and executor addresses match.
                let request_executor = address(request.executor.as_slice())?;
                if request_executor != execute_signer || request_executor != self.executor {
                    return Err(VAppPanic::ExecutorMismatch {
                        request_executor,
                        execute_signer,
                        executor: self.executor,
                    });
                }

                // Ensure that the bid price is less than the max price per pgu.
                let base_fee =
                    request.base_fee.parse::<U256>().map_err(VAppPanic::U256ParseError)?;
                let max_price_per_pgu =
                    request.max_price_per_pgu.parse::<U256>().map_err(VAppPanic::U256ParseError)?;
                let price = bid.amount.parse::<U256>().map_err(VAppPanic::U256ParseError)?;
                if price > max_price_per_pgu {
                    return Err(VAppPanic::MaxPricePerPguExceeded { max_price_per_pgu, price });
                }

                // If the execution status is unexecutable, then punish the requester.
                //
                // This may happen in cases where the requester is malicious and doesn't provide
                // a well-formed request that can actually be proven.
                if execute.execution_status == ExecutionStatus::Unexecutable as i32 {
                    // Extract the punishment.
                    let punishment = execute
                        .punishment
                        .as_ref()
                        .ok_or(VAppPanic::MissingPunishment)?
                        .parse::<U256>()
                        .map_err(VAppPanic::U256ParseError)?;

                    // Check that the punishment is less than the max price.
                    let max_price = max_price_per_pgu * U256::from(request.gas_limit) + base_fee;
                    if punishment > max_price {
                        return Err(VAppPanic::PunishmentExceedsMaxCost { punishment, max_price });
                    }

                    // Deduct the punishment from the requester.
                    self.accounts.entry(request_signer).or_default().deduct_balance(punishment);

                    return Ok(None);
                }

                // Validate that the execution status is successful.
                //
                // If this is true, then a prover should definitely be able to prove the request.
                if execute.execution_status != ExecutionStatus::Executed as i32 {
                    return Err(VAppPanic::ExecutionFailed { status: execute.execution_status });
                }

                // Extract the fulfill body.
                let fulfill = clear.fulfill.as_ref().ok_or(VAppPanic::MissingFulfill)?;
                let fulfill_body = fulfill.body.as_ref().ok_or(VAppPanic::MissingProtoBody)?;

                // Verify the signature of the fulfiller.
                let fulfill_signer = proto_verify(fulfill_body, &fulfill.signature)
                    .map_err(|_| VAppPanic::InvalidFulfillSignature)?;

                // Verify the domain of the fulfill.
                let fulfill_domain = B256::try_from(fulfill_body.domain.as_slice())
                    .map_err(|_| VAppPanic::DomainDeserializationFailed)?;
                if fulfill_domain != self.domain {
                    return Err(VAppPanic::DomainMismatch {
                        expected: self.domain,
                        actual: fulfill_domain,
                    });
                }

                // Validate that the fulfill request ID matches the request ID.
                let fulfill_request_id = fulfill_body.request_id.clone();
                if fulfill_request_id != request_id {
                    return Err(VAppPanic::RequestIdMismatch {
<<<<<<< HEAD
                        found: fulfill_request_id.clone(),
                        expected: request_id.to_vec(),
                    }
                    .into());
=======
                        found: address(&fulfill_request_id)?,
                        expected: address(&request_id)?,
                    });
>>>>>>> 816339f7
                }

                // Extract the public values hash from the execute or the request.
                //
                // If the request has a public values hash, then it must match the execute public
                // values hash as well.
                let execute_public_values_hash: [u8; 32] = execute
                    .public_values_hash
                    .as_ref()
                    .ok_or(VAppPanic::MissingPublicValuesHash)?
                    .as_slice()
                    .try_into()
                    .map_err(|_| VAppPanic::FailedToParseBytes)?;
                let public_values_hash: [u8; 32] = match &request.public_values_hash {
                    Some(hash) => {
                        let request_public_values_hash = hash
                            .as_slice()
                            .try_into()
                            .map_err(|_| VAppPanic::FailedToParseBytes)?;
                        if request_public_values_hash != execute_public_values_hash {
                            return Err(VAppPanic::PublicValuesHashMismatch);
                        }
                        request_public_values_hash
                    }
                    None => execute_public_values_hash,
                };

                // Verify the proof.
                let vk = bytes_to_words_be(
                    &request
                        .vk_hash
                        .clone()
                        .try_into()
                        .map_err(|_| VAppPanic::FailedToParseBytes)?,
                )?;
                let mode = ProofMode::try_from(request.mode)
                    .map_err(|_| VAppPanic::UnsupportedProofMode { mode: request.mode })?;
                match mode {
                    ProofMode::Compressed => {
                        let verifier = V::default();
                        verifier
                            .verify(vk, public_values_hash)
                            .map_err(|_| VAppPanic::InvalidProof)?;
                    }
                    ProofMode::Groth16 | ProofMode::Plonk => {
                        let verify =
                            clear.verify.as_ref().ok_or(VAppPanic::MissingVerifierSignature)?;
                        let fulfillment_id = fulfill_body
                            .hash_with_signer(fulfill_signer.as_slice())
                            .map_err(|_| VAppPanic::HashingBodyFailed)?;
                        let verifier = eth_sign_verify(&fulfillment_id, verify)
                            .map_err(|_| VAppPanic::InvalidVerifierSignature)?;
                        if verifier != self.verifier {
                            return Err(VAppPanic::InvalidVerifierSignature);
                        }
                    }
                    _ => {
                        return Err(VAppPanic::UnsupportedProofMode { mode: request.mode });
                    }
                }

                // Calculate the cost of the proof.
                let pgus = execute.pgus.ok_or(VAppPanic::MissingPgusUsed)?;
                let cost = price * U256::from(pgus) + base_fee;

                // Validate that the execute gas_used was lower than the request gas_limit.
                if pgus > request.gas_limit {
                    return Err(VAppPanic::GasLimitExceeded { pgus, gas_limit: request.gas_limit });
                }

                // Ensure the user can afford the cost of the proof.
                let account = self
                    .accounts
                    .get(&request_signer)
                    .ok_or(VAppPanic::AccountDoesNotExist { account: request_signer })?;
                if account.get_balance() < cost {
                    return Err(VAppPanic::InsufficientBalance {
                        account: request_signer,
                        amount: cost,
                        balance: account.get_balance(),
                    });
                }

                // Log the clear event.
                let request_id: [u8; 32] = clear
                    .fulfill
                    .as_ref()
                    .ok_or(VAppPanic::MissingFulfill)?
                    .body
                    .as_ref()
                    .ok_or(VAppPanic::MissingProtoBody)?
                    .request_id
                    .clone()
                    .try_into()
                    .map_err(|_| VAppPanic::FailedToParseBytes)?;
                info!(
                    "STEP {}: CLEAR(request_id={}, requester={}, prover={}, cost={})",
                    self.tx_id,
                    hex::encode(request_id),
                    request_signer,
                    prover_address,
                    cost
                );

                // Log the calculation of the requester fee.
                info!("├── Requester Fee = {} PGUs × {} $PROVE/PGU = {} $PROVE", pgus, price, cost);

                // Mark request as consumed before processing payment.
                self.requests.entry(request_id).or_insert(true);

                // Deduct the cost from the requester.
                info!("├── Account({}): - {} $PROVE (Requester Fee)", request_signer, cost);
                self.accounts.entry(request_signer).or_default().deduct_balance(cost);

                // Get the protocol fee.
                let protocol_address = self.treasury;
                let protocol_fee_bips = U256::from(0);

                // Get the staker fee from the prover account.
                let prover_account = self
                    .accounts
                    .get(&prover_address)
                    .ok_or(VAppPanic::AccountDoesNotExist { account: prover_address })?;
                let staker_fee_bips = prover_account.get_staker_fee_bips();

                // Calculate the fee split for the protocol, prover vault stakers, and prover owner.
                let (protocol_fee, prover_staker_fee, prover_owner_fee) =
                    fee(cost, protocol_fee_bips, staker_fee_bips);

                info!(
                    "├── Account({}): + {} $PROVE (Protocol Fee)",
                    protocol_address, protocol_fee
                );
                self.accounts.entry(protocol_address).or_default().add_balance(protocol_fee);

                info!(
                    "├── Account({}): + {} $PROVE (Staker Reward)",
                    prover_address, prover_staker_fee
                );
                self.accounts.entry(prover_address).or_default().add_balance(prover_staker_fee);

                info!(
                    "├── Account({}): + {} $PROVE (Owner Reward)",
                    prover_owner, prover_owner_fee
                );
                self.accounts.entry(prover_owner).or_default().add_balance(prover_owner_fee);

                return Ok(None);
            }
        }
    }
<<<<<<< HEAD
=======
}

#[cfg(test)]
mod tests {
    use crate::{
        sol::{CreateProver, Deposit, Withdraw},
        transactions::{DelegateTransaction, OnchainTransaction, VAppTransaction},
        utils::tests::{
            signers::{clear_vapp_event, delegate_vapp_event, proto_sign, signer},
            test_utils::setup,
        },
        verifier::MockVerifier,
    };
    use alloy_primitives::{address, U256};
    use spn_network_types::{
        ExecutionStatus, FulfillmentStrategy, MessageFormat, RequestProofRequestBody,
        SetDelegationRequest, SetDelegationRequestBody,
    };
    use spn_utils::SPN_SEPOLIA_V1_DOMAIN;

    use super::*;

    #[test]
    fn test_deposit() {
        let mut test = setup();
        let account = test.requester.address();

        // Deposit event
        let event = VAppTransaction::Deposit(OnchainTransaction {
            tx_hash: None,
            block: 0,
            log_index: 1,
            onchain_tx: 1,
            action: Deposit { account, amount: U256::from(100) },
        });

        let result = test.state.execute::<MockVerifier>(&event).unwrap();
        assert_eq!(test.state.accounts.get(&account).unwrap().get_balance(), U256::from(100),);

        // Assert the action
        match result {
            Some(action) => match &action {
                VAppReceipt::Deposit(deposit) => {
                    assert_eq!(deposit.action.account, account);
                    assert_eq!(deposit.action.amount, U256::from(100));
                    assert_eq!(deposit.status, TransactionStatus::Completed);
                }
                _ => panic!("Expected a deposit action"),
            },
            _ => panic!("Expected successful execution"),
        }
    }

    #[test]
    fn test_withdraw() {
        let mut test = setup();

        // Deposit event
        let event = VAppTransaction::Deposit(OnchainTransaction {
            tx_hash: None,
            block: 0,
            log_index: 1,
            onchain_tx: 1,
            action: Deposit { account: test.requester.address(), amount: U256::from(100) },
        });
        let _ = test.state.execute::<MockVerifier>(&event);

        let account_address: Address = test.requester.address();
        assert_eq!(
            test.state.accounts.get(&account_address).unwrap().get_balance(),
            U256::from(100),
        );

        // Withdraw event
        let event = VAppTransaction::Withdraw(OnchainTransaction {
            tx_hash: None,
            block: 0,
            log_index: 2,
            onchain_tx: 2,
            action: Withdraw { account: test.requester.address(), amount: U256::from(100) },
        });
        let action = test.state.execute::<MockVerifier>(&event).unwrap();

        assert_eq!(test.state.accounts.get(&account_address).unwrap().get_balance(), U256::from(0),);

        // Assert the action
        match action {
            Some(VAppReceipt::Withdraw(withdraw)) => {
                assert_eq!(withdraw.action.account, account_address,);
                assert_eq!(withdraw.action.amount, U256::from(100));
                assert_eq!(withdraw.status, TransactionStatus::Completed);
            }
            _ => panic!("Expected a successful withdraw action"),
        }
    }

    #[test]
    fn test_clear() {
        let mut test = setup();

        // Local signers for this test.
        let requester_signer = &test.requester;
        let bidder_signer = &test.prover;
        let fulfiller_signer = &test.prover;
        let settle_signer = &test.auctioneer;
        let executor_signer = &test.executor;
        let verifier_signer = &test.verifier;

        // Deposit event
        let event = VAppTransaction::Deposit(OnchainTransaction {
            tx_hash: None,
            block: 0,
            log_index: 1,
            onchain_tx: 1,
            action: Deposit { account: requester_signer.address(), amount: U256::from(100e6) },
        });
        test.state.execute::<MockVerifier>(&event).unwrap();

        // Set up prover with delegated signer.
        let prover_event = VAppTransaction::CreateProver(OnchainTransaction {
            tx_hash: None,
            block: 1,
            log_index: 2,
            onchain_tx: 2,
            action: CreateProver {
                prover: bidder_signer.address(),
                owner: bidder_signer.address(), // Self-delegated
                stakerFeeBips: U256::from(0),
            },
        });
        test.state.execute::<MockVerifier>(&prover_event).unwrap();

        let account_address: Address = requester_signer.address();
        assert_eq!(
            test.state.accounts.get(&account_address).unwrap().get_balance(),
            U256::from(100e6),
        );

        let request_body = RequestProofRequestBody {
            nonce: 1,
            vk_hash: hex::decode(
                "005b97bb81b9ed64f9321049013a56d9633c115b076ae4144f2622d0da13d683",
            )
            .unwrap(),
            version: "sp1-v3.0.0".to_string(),
            mode: spn_network_types::ProofMode::Groth16 as i32,
            strategy: FulfillmentStrategy::Auction.into(),
            stdin_uri: "s3://spn-artifacts-production3/stdins/artifact_01jqcgtjr7es883amkx30sqkg9"
                .to_string(),
            deadline: 1000,
            cycle_limit: 1000,
            gas_limit: 10000,
            min_auction_period: 0,
            whitelist: vec![],
            domain: SPN_SEPOLIA_V1_DOMAIN.to_vec(),
            auctioneer: test.auctioneer.address().to_vec(),
            executor: test.executor.address().to_vec(),
            verifier: test.verifier.address().to_vec(),
            public_values_hash: None,
            base_fee: "0".to_string(),
            max_price_per_pgu: "1000000000000000000".to_string(),
        };
        let proof = vec![
            17, 182, 160, 157, 40, 242, 129, 34, 129, 204, 131, 191, 247, 169, 187, 69, 119, 90,
            227, 82, 88, 207, 116, 44, 34, 113, 109, 48, 85, 75, 45, 95, 111, 205, 161, 129, 18,
            175, 110, 238, 88, 46, 229, 251, 208, 212, 65, 200, 159, 144, 27, 252, 203, 116, 11,
            243, 245, 60, 193, 115, 19, 186, 8, 52, 108, 195, 11, 30, 31, 12, 176, 52, 162, 22,
            135, 115, 165, 161, 191, 161, 111, 60, 246, 104, 207, 32, 178, 36, 15, 23, 97, 222,
            253, 16, 81, 231, 255, 67, 0, 59, 15, 140, 83, 36, 88, 90, 163, 253, 245, 233, 211,
            239, 210, 154, 16, 4, 68, 40, 3, 4, 146, 9, 82, 199, 52, 237, 208, 4, 31, 61, 16, 233,
            26, 211, 199, 211, 213, 71, 232, 95, 36, 28, 213, 124, 207, 120, 62, 150, 161, 119,
            224, 89, 221, 37, 165, 134, 252, 213, 37, 150, 44, 153, 59, 188, 35, 232, 251, 106, 5,
            232, 17, 110, 39, 254, 70, 27, 250, 124, 44, 184, 109, 168, 69, 19, 165, 122, 114, 91,
            114, 83, 16, 10, 189, 128, 253, 33, 43, 212, 183, 241, 164, 29, 248, 49, 41, 241, 24,
            30, 169, 213, 223, 96, 237, 22, 30, 28, 84, 199, 234, 131, 201, 201, 249, 192, 192, 77,
            227, 62, 45, 12, 12, 93, 125, 238, 122, 154, 204, 35, 9, 170, 231, 68, 120, 183, 29,
            140, 40, 165, 151, 14, 252, 76, 87, 38, 216, 68, 14, 33, 176, 17,
        ];

        // Clear event
        let event = clear_vapp_event(
            requester_signer, // requester
            bidder_signer,    // bidder
            fulfiller_signer, // fulfiller
            settle_signer,    // settle_signer
            executor_signer,  // executor
            verifier_signer,  // verifier
            request_body,
            1,                // bid_nonce
            U256::from(10e6), // bid_amount
            1,                // settle_nonce
            1,                // fulfill_nonce
            proof,
            1, // execute_nonce
            ExecutionStatus::Executed,
            Some([0; 8]), // vk_digest_array
            None,         // pv_digest_array
        );
        test.state.execute::<MockVerifier>(&event).unwrap();

        assert_eq!(
            test.state.accounts.get(&account_address).unwrap().get_balance(),
            U256::from(90e6 as u64),
        );
    }

    #[test]
    #[allow(clippy::too_many_lines)]
    fn test_complex_workflow() {
        let mut test = setup();

        // Counters for maintaining event ordering.
        let mut receipt_counter = 0;
        let mut log_index_counter = 0;
        let mut block_counter = 0;

        // Additional signers for this complex workflow.
        let user1_signer = signer("user1");
        let user2_signer = signer("user2");
        let user3_signer = signer("user3");
        let prover1_signer = signer("prover1");
        let prover2_signer = signer("prover2");
        let delegated_prover1_signer = signer("delegated_prover1");
        let delegated_prover2_signer = signer("delegated_prover2");

        // Helper to create events with proper ordering.
        let mut next_receipt = || {
            receipt_counter += 1;
            receipt_counter
        };
        let mut next_log_index = || {
            log_index_counter += 1;
            log_index_counter
        };
        let mut next_block = || {
            block_counter += 1;
            block_counter
        };

        // === SETUP PHASE: Multiple deposits and delegated signers ===

        let events = vec![
            // User1 deposits 1000 tokens.
            VAppTransaction::Deposit(OnchainTransaction {
                tx_hash: None,
                block: next_block(),
                log_index: next_log_index(),
                onchain_tx: next_receipt(),
                action: Deposit { account: user1_signer.address(), amount: U256::from(1000e6) },
            }),
            // User2 deposits 500 tokens.
            VAppTransaction::Deposit(OnchainTransaction {
                tx_hash: None,
                block: next_block(),
                log_index: next_log_index(),
                onchain_tx: next_receipt(),
                action: Deposit { account: user2_signer.address(), amount: U256::from(500e6) },
            }),
            // User3 deposits 750 tokens.
            VAppTransaction::Deposit(OnchainTransaction {
                tx_hash: None,
                block: next_block(),
                log_index: next_log_index(),
                onchain_tx: next_receipt(),
                action: Deposit { account: user3_signer.address(), amount: U256::from(750e6) },
            }),
            // User1 adds delegated signer1.
            VAppTransaction::CreateProver(OnchainTransaction {
                tx_hash: None,
                block: next_block(),
                log_index: next_log_index(),
                onchain_tx: next_receipt(),
                action: CreateProver {
                    prover: prover1_signer.address(),
                    owner: delegated_prover1_signer.address(),
                    stakerFeeBips: U256::from(0),
                },
            }),
            // User2 adds delegated signer2.
            VAppTransaction::CreateProver(OnchainTransaction {
                tx_hash: None,
                block: next_block(),
                log_index: next_log_index(),
                onchain_tx: next_receipt(),
                action: CreateProver {
                    prover: prover2_signer.address(),
                    owner: delegated_prover2_signer.address(),
                    stakerFeeBips: U256::from(0),
                },
            }),
        ];

        // Apply setup events.
        let mut action_count = 0;
        for event in events {
            if let Ok(Some(_)) = test.state.execute::<MockVerifier>(&event) {
                action_count += 1;
            }
        }

        // Verify initial state after deposits and delegations.
        assert_eq!(
            test.state.accounts.get(&user1_signer.address()).unwrap().get_balance(),
            U256::from(1000e6)
        );
        assert_eq!(
            test.state.accounts.get(&user2_signer.address()).unwrap().get_balance(),
            U256::from(500e6)
        );
        assert_eq!(
            test.state.accounts.get(&user3_signer.address()).unwrap().get_balance(),
            U256::from(750e6)
        );
        assert_eq!(action_count, 5);

        // === CLEAR PHASE: Multiple proof clearing operations ===

        let proof = vec![
            17, 182, 160, 157, 40, 242, 129, 34, 129, 204, 131, 191, 247, 169, 187, 69, 119, 90,
            227, 82, 88, 207, 116, 44, 34, 113, 109, 48, 85, 75, 45, 95, 111, 205, 161, 129, 18,
            175, 110, 238, 88, 46, 229, 251, 208, 212, 65, 200, 159, 144, 27, 252, 203, 116, 11,
            243, 245, 60, 193, 115, 19, 186, 8, 52, 108, 195, 11, 30, 31, 12, 176, 52, 162, 22,
            135, 115, 165, 161, 191, 161, 111, 60, 246, 104, 207, 32, 178, 36, 15, 23, 97, 222,
            253, 16, 81, 231, 255, 67, 0, 59, 15, 140, 83, 36, 88, 90, 163, 253, 245, 233, 211,
            239, 210, 154, 16, 4, 68, 40, 3, 4, 146, 9, 82, 199, 52, 237, 208, 4, 31, 61, 16, 233,
            26, 211, 199, 211, 213, 71, 232, 95, 36, 28, 213, 124, 207, 120, 62, 150, 161, 119,
            224, 89, 221, 37, 165, 134, 252, 213, 37, 150, 44, 153, 59, 188, 35, 232, 251, 106, 5,
            232, 17, 110, 39, 254, 70, 27, 250, 124, 44, 184, 109, 168, 69, 19, 165, 122, 114, 91,
            114, 83, 16, 10, 189, 128, 253, 33, 43, 212, 183, 241, 164, 29, 248, 49, 41, 241, 24,
            30, 169, 213, 223, 96, 237, 22, 30, 28, 84, 199, 234, 131, 201, 201, 249, 192, 192, 77,
            227, 62, 45, 12, 12, 93, 125, 238, 122, 154, 204, 35, 9, 170, 231, 68, 120, 183, 29,
            140, 40, 165, 151, 14, 252, 76, 87, 38, 216, 68, 14, 33, 176, 17,
        ];

        // Clear 1: User1 requests proof, prover1 fulfills (cost: 100 tokens)
        let request_body1 = RequestProofRequestBody {
            nonce: 1,
            vk_hash: hex::decode(
                "005b97bb81b9ed64f9321049013a56d9633c115b076ae4144f2622d0da13d683",
            )
            .unwrap(),
            version: "sp1-v3.0.0".to_string(),
            mode: spn_network_types::ProofMode::Groth16 as i32,
            strategy: FulfillmentStrategy::Auction.into(),
            stdin_uri: "s3://spn-artifacts-production3/stdins/artifact_01jqcgtjr7es883amkx30sqkg9"
                .to_string(),
            deadline: 1000,
            cycle_limit: 1000,
            gas_limit: 10000,
            min_auction_period: 0,
            whitelist: vec![],
            domain: SPN_SEPOLIA_V1_DOMAIN.to_vec(),
            auctioneer: test.auctioneer.address().to_vec(),
            executor: test.executor.address().to_vec(),
            verifier: test.verifier.address().to_vec(),
            public_values_hash: None,
            base_fee: "0".to_string(),
            max_price_per_pgu: "1000000000000000000".to_string(),
        };

        let clear_event1 = clear_vapp_event(
            &user1_signer,             // requester
            &prover1_signer,           // bidder
            &delegated_prover1_signer, // prover1 (fulfiller)
            &test.auctioneer,          // settle_signer
            &test.executor,            // executor
            &test.verifier,            // verifier
            request_body1,
            1,                 // bid_nonce
            U256::from(100e6), // bid amount
            1,                 // settle_nonce
            1,                 // fulfill_nonce
            proof.clone(),
            1, // execute_nonce
            ExecutionStatus::Executed,
            Some([0; 8]), // vk_digest_array
            None,         // pv_digest_array
        );

        test.state.execute::<MockVerifier>(&clear_event1).unwrap();

        // Verify balances after first clear.
        assert_eq!(
            test.state.accounts.get(&user1_signer.address()).unwrap().get_balance(),
            U256::from(900e6)
        );
        assert_eq!(
            test.state.accounts.get(&delegated_prover1_signer.address()).unwrap().get_balance(),
            U256::from(100000000)
        );
    }

    #[test]
    fn test_merkle_verify_none_value_succeeds() {
        use crate::{
            merkle::{MerkleProof, MerkleStorage},
            sol::Account,
        };
        use alloy_primitives::{address, Address, Keccak256};

        // Create an empty Merkle tree over Account leaves.
        let mut tree: MerkleStorage<Address, Account> = MerkleStorage::new();

        // Pick an address with no corresponding leaf.
        let addr = address!("0x0000000000000000000000000000000000000003");

        // Generate the proof – since the leaf is empty, `proof.value` will be `None`.
        let proof: MerkleProof<Address, Account, Keccak256> = tree.proof(&addr).unwrap();

        // Sanity-check that the proof's value is indeed `None`.
        assert!(proof.value.is_none(), "expected proof.value to be None for an empty leaf");

        // Verify the proof against the (empty) root. This should succeed.
        let root = tree.root();
        assert!(
            MerkleStorage::<Address, Account>::verify_proof(root, &proof).is_ok(),
            "proof with None value should verify for non-existent leaf"
        );
    }

    #[test]
    fn test_delegation_basic() {
        let mut test = setup();

        // Setup: prover owner, prover address, and delegate.
        let prover_owner = &test.signers[0];
        let prover_address = test.signers[1].address();
        let delegate_address = test.signers[2].address();

        // Execute the CREATE PROVER event.
        let create_prover_event = VAppTransaction::CreateProver(OnchainTransaction {
            tx_hash: None,
            block: 0,
            log_index: 1,
            onchain_tx: 1,
            action: CreateProver {
                prover: prover_address,
                owner: prover_owner.address(),
                stakerFeeBips: U256::from(0),
            },
        });
        test.state.execute::<MockVerifier>(&create_prover_event).unwrap();

        // Execute the DELEGATE event.
        let delegation_event =
            delegate_vapp_event(prover_owner, prover_address, delegate_address, 1);
        let result = test.state.execute::<MockVerifier>(&delegation_event).unwrap();
        match result {
            None => {}
            _ => panic!("Expected successful execution with no receipt"),
        }

        // Verify the delegate was added as a signer for the prover account
        let prover_account = test.state.accounts.get(&prover_address).unwrap();
        assert!(prover_account.is_signer(delegate_address));
    }

    #[test]
    fn test_delegation_invalid_signature() {
        let mut test = setup();

        let prover_owner = &test.signers[0];
        let wrong_signer = &test.signers[1];
        let prover_address = test.signers[2].address();
        let delegate_address = test.signers[3].address();

        // Execute the CREATE PROVER event.
        let create_prover_event = VAppTransaction::CreateProver(OnchainTransaction {
            tx_hash: None,
            block: 0,
            log_index: 1,
            onchain_tx: 1,
            action: CreateProver {
                prover: prover_address,
                owner: prover_owner.address(),
                stakerFeeBips: U256::from(0),
            },
        });
        test.state.execute::<MockVerifier>(&create_prover_event).unwrap();

        // Create the DELEGATE event.
        let delegation_event =
            delegate_vapp_event(wrong_signer, prover_address, delegate_address, 1);

        let result = test.state.execute::<MockVerifier>(&delegation_event);
        assert!(matches!(result, Err(VAppPanic::OnlyOwnerCanDelegate)));
    }

    #[test]
    fn test_delegation_domain_mismatch() {
        let mut test = setup();
        let prover_owner = &test.signers[0];
        let prover_address = test.signers[1].address();
        let delegate_address = test.signers[2].address();

        // Create the DELEGATE event.
        let wrong_domain = [1u8; 32];
        let body = SetDelegationRequestBody {
            nonce: 1,
            delegate: delegate_address.to_vec(),
            prover: prover_address.to_vec(),
            domain: wrong_domain.to_vec(),
        };
        let signature = proto_sign(prover_owner, &body);

        let delegation_event = VAppTransaction::Delegate(DelegateTransaction {
            delegation: SetDelegationRequest {
                format: MessageFormat::Binary.into(),
                body: Some(body),
                signature: signature.as_bytes().to_vec(),
            },
        });

        // Should fail with domain mismatch
        let result = test.state.execute::<MockVerifier>(&delegation_event);
        assert!(matches!(result, Err(VAppPanic::DomainMismatch { .. })));
    }

    #[test]
    fn test_delegation_missing_body() {
        use spn_network_types::{MessageFormat, SetDelegationRequest};

        let mut test = setup();

        // Create delegation with missing body
        let delegation_event = VAppTransaction::Delegate(DelegateTransaction {
            delegation: SetDelegationRequest {
                format: MessageFormat::Binary.into(),
                body: None, // Missing body
                signature: vec![],
            },
        });

        // Should fail with missing delegation
        let result = test.state.execute::<MockVerifier>(&delegation_event);
        assert!(matches!(result, Err(crate::errors::VAppPanic::MissingProtoBody)));
    }

    #[test]
    fn test_delegation_signer_replacement() {
        let mut test = setup();

        let prover_owner = &test.signers[0];
        let prover_address = test.signers[1].address();
        let delegate1 = test.signers[2].address();
        let delegate2 = test.signers[3].address();

        // Execute the CREATE PROVER event.
        let create_prover_event = VAppTransaction::CreateProver(OnchainTransaction {
            tx_hash: None,
            block: 0,
            log_index: 1,
            onchain_tx: 1,
            action: CreateProver {
                prover: prover_address,
                owner: prover_owner.address(),
                stakerFeeBips: U256::from(0),
            },
        });
        test.state.execute::<MockVerifier>(&create_prover_event).unwrap();

        // Add first delegate
        let delegation1 = delegate_vapp_event(prover_owner, prover_address, delegate1, 1);
        let result1 = test.state.execute::<MockVerifier>(&delegation1);
        assert!(result1.is_ok());

        // Verify first delegate is a signer
        let prover_account = test.state.accounts.get(&prover_address).unwrap();
        assert!(prover_account.is_signer(delegate1));

        // Add second delegate (replaces first)
        let delegation2 = delegate_vapp_event(prover_owner, prover_address, delegate2, 2);
        let result2 = test.state.execute::<MockVerifier>(&delegation2);
        assert!(result2.is_ok());

        // Verify only the second delegate is a signer (first was replaced)
        let prover_account = test.state.accounts.get(&prover_address).unwrap();
        assert!(!prover_account.is_signer(delegate1)); // First delegate was replaced
        assert!(prover_account.is_signer(delegate2)); // Only second delegate is valid
    }
>>>>>>> 816339f7
}<|MERGE_RESOLUTION|>--- conflicted
+++ resolved
@@ -440,16 +440,9 @@
                 for other_request_id in [&bid.request_id, &settle.request_id, &execute.request_id] {
                     if request_id.as_slice() != other_request_id.as_slice() {
                         return Err(VAppPanic::RequestIdMismatch {
-<<<<<<< HEAD
                             found: request_id.to_vec(),
                             expected: other_request_id.clone(),
-                        }
-                        .into());
-=======
-                            found: address(&request_id)?,
-                            expected: address(other_request_id)?,
                         });
->>>>>>> 816339f7
                     }
                 }
 
@@ -459,7 +452,6 @@
                 if self.requests.get(&request_id).copied().unwrap_or_default() {
                     return Err(VAppPanic::RequestAlreadyFulfilled { id: hex::encode(request_id) });
                 }
-                println!("hi");
 
                 // Validate the the bidder has the right to bid on behalf of the prover.
                 //
@@ -475,8 +467,6 @@
                     });
                 }
 
-                println!("hi");
-
                 // Validate that the prover is in the request whitelist, if a whitelist is provided.
                 //
                 // Requesters may whitelist what provers they want to work with to ensure better
@@ -571,16 +561,9 @@
                 let fulfill_request_id = fulfill_body.request_id.clone();
                 if fulfill_request_id != request_id {
                     return Err(VAppPanic::RequestIdMismatch {
-<<<<<<< HEAD
                         found: fulfill_request_id.clone(),
                         expected: request_id.to_vec(),
-                    }
-                    .into());
-=======
-                        found: address(&fulfill_request_id)?,
-                        expected: address(&request_id)?,
                     });
->>>>>>> 816339f7
                 }
 
                 // Extract the public values hash from the execute or the request.
@@ -732,587 +715,4 @@
             }
         }
     }
-<<<<<<< HEAD
-=======
-}
-
-#[cfg(test)]
-mod tests {
-    use crate::{
-        sol::{CreateProver, Deposit, Withdraw},
-        transactions::{DelegateTransaction, OnchainTransaction, VAppTransaction},
-        utils::tests::{
-            signers::{clear_vapp_event, delegate_vapp_event, proto_sign, signer},
-            test_utils::setup,
-        },
-        verifier::MockVerifier,
-    };
-    use alloy_primitives::{address, U256};
-    use spn_network_types::{
-        ExecutionStatus, FulfillmentStrategy, MessageFormat, RequestProofRequestBody,
-        SetDelegationRequest, SetDelegationRequestBody,
-    };
-    use spn_utils::SPN_SEPOLIA_V1_DOMAIN;
-
-    use super::*;
-
-    #[test]
-    fn test_deposit() {
-        let mut test = setup();
-        let account = test.requester.address();
-
-        // Deposit event
-        let event = VAppTransaction::Deposit(OnchainTransaction {
-            tx_hash: None,
-            block: 0,
-            log_index: 1,
-            onchain_tx: 1,
-            action: Deposit { account, amount: U256::from(100) },
-        });
-
-        let result = test.state.execute::<MockVerifier>(&event).unwrap();
-        assert_eq!(test.state.accounts.get(&account).unwrap().get_balance(), U256::from(100),);
-
-        // Assert the action
-        match result {
-            Some(action) => match &action {
-                VAppReceipt::Deposit(deposit) => {
-                    assert_eq!(deposit.action.account, account);
-                    assert_eq!(deposit.action.amount, U256::from(100));
-                    assert_eq!(deposit.status, TransactionStatus::Completed);
-                }
-                _ => panic!("Expected a deposit action"),
-            },
-            _ => panic!("Expected successful execution"),
-        }
-    }
-
-    #[test]
-    fn test_withdraw() {
-        let mut test = setup();
-
-        // Deposit event
-        let event = VAppTransaction::Deposit(OnchainTransaction {
-            tx_hash: None,
-            block: 0,
-            log_index: 1,
-            onchain_tx: 1,
-            action: Deposit { account: test.requester.address(), amount: U256::from(100) },
-        });
-        let _ = test.state.execute::<MockVerifier>(&event);
-
-        let account_address: Address = test.requester.address();
-        assert_eq!(
-            test.state.accounts.get(&account_address).unwrap().get_balance(),
-            U256::from(100),
-        );
-
-        // Withdraw event
-        let event = VAppTransaction::Withdraw(OnchainTransaction {
-            tx_hash: None,
-            block: 0,
-            log_index: 2,
-            onchain_tx: 2,
-            action: Withdraw { account: test.requester.address(), amount: U256::from(100) },
-        });
-        let action = test.state.execute::<MockVerifier>(&event).unwrap();
-
-        assert_eq!(test.state.accounts.get(&account_address).unwrap().get_balance(), U256::from(0),);
-
-        // Assert the action
-        match action {
-            Some(VAppReceipt::Withdraw(withdraw)) => {
-                assert_eq!(withdraw.action.account, account_address,);
-                assert_eq!(withdraw.action.amount, U256::from(100));
-                assert_eq!(withdraw.status, TransactionStatus::Completed);
-            }
-            _ => panic!("Expected a successful withdraw action"),
-        }
-    }
-
-    #[test]
-    fn test_clear() {
-        let mut test = setup();
-
-        // Local signers for this test.
-        let requester_signer = &test.requester;
-        let bidder_signer = &test.prover;
-        let fulfiller_signer = &test.prover;
-        let settle_signer = &test.auctioneer;
-        let executor_signer = &test.executor;
-        let verifier_signer = &test.verifier;
-
-        // Deposit event
-        let event = VAppTransaction::Deposit(OnchainTransaction {
-            tx_hash: None,
-            block: 0,
-            log_index: 1,
-            onchain_tx: 1,
-            action: Deposit { account: requester_signer.address(), amount: U256::from(100e6) },
-        });
-        test.state.execute::<MockVerifier>(&event).unwrap();
-
-        // Set up prover with delegated signer.
-        let prover_event = VAppTransaction::CreateProver(OnchainTransaction {
-            tx_hash: None,
-            block: 1,
-            log_index: 2,
-            onchain_tx: 2,
-            action: CreateProver {
-                prover: bidder_signer.address(),
-                owner: bidder_signer.address(), // Self-delegated
-                stakerFeeBips: U256::from(0),
-            },
-        });
-        test.state.execute::<MockVerifier>(&prover_event).unwrap();
-
-        let account_address: Address = requester_signer.address();
-        assert_eq!(
-            test.state.accounts.get(&account_address).unwrap().get_balance(),
-            U256::from(100e6),
-        );
-
-        let request_body = RequestProofRequestBody {
-            nonce: 1,
-            vk_hash: hex::decode(
-                "005b97bb81b9ed64f9321049013a56d9633c115b076ae4144f2622d0da13d683",
-            )
-            .unwrap(),
-            version: "sp1-v3.0.0".to_string(),
-            mode: spn_network_types::ProofMode::Groth16 as i32,
-            strategy: FulfillmentStrategy::Auction.into(),
-            stdin_uri: "s3://spn-artifacts-production3/stdins/artifact_01jqcgtjr7es883amkx30sqkg9"
-                .to_string(),
-            deadline: 1000,
-            cycle_limit: 1000,
-            gas_limit: 10000,
-            min_auction_period: 0,
-            whitelist: vec![],
-            domain: SPN_SEPOLIA_V1_DOMAIN.to_vec(),
-            auctioneer: test.auctioneer.address().to_vec(),
-            executor: test.executor.address().to_vec(),
-            verifier: test.verifier.address().to_vec(),
-            public_values_hash: None,
-            base_fee: "0".to_string(),
-            max_price_per_pgu: "1000000000000000000".to_string(),
-        };
-        let proof = vec![
-            17, 182, 160, 157, 40, 242, 129, 34, 129, 204, 131, 191, 247, 169, 187, 69, 119, 90,
-            227, 82, 88, 207, 116, 44, 34, 113, 109, 48, 85, 75, 45, 95, 111, 205, 161, 129, 18,
-            175, 110, 238, 88, 46, 229, 251, 208, 212, 65, 200, 159, 144, 27, 252, 203, 116, 11,
-            243, 245, 60, 193, 115, 19, 186, 8, 52, 108, 195, 11, 30, 31, 12, 176, 52, 162, 22,
-            135, 115, 165, 161, 191, 161, 111, 60, 246, 104, 207, 32, 178, 36, 15, 23, 97, 222,
-            253, 16, 81, 231, 255, 67, 0, 59, 15, 140, 83, 36, 88, 90, 163, 253, 245, 233, 211,
-            239, 210, 154, 16, 4, 68, 40, 3, 4, 146, 9, 82, 199, 52, 237, 208, 4, 31, 61, 16, 233,
-            26, 211, 199, 211, 213, 71, 232, 95, 36, 28, 213, 124, 207, 120, 62, 150, 161, 119,
-            224, 89, 221, 37, 165, 134, 252, 213, 37, 150, 44, 153, 59, 188, 35, 232, 251, 106, 5,
-            232, 17, 110, 39, 254, 70, 27, 250, 124, 44, 184, 109, 168, 69, 19, 165, 122, 114, 91,
-            114, 83, 16, 10, 189, 128, 253, 33, 43, 212, 183, 241, 164, 29, 248, 49, 41, 241, 24,
-            30, 169, 213, 223, 96, 237, 22, 30, 28, 84, 199, 234, 131, 201, 201, 249, 192, 192, 77,
-            227, 62, 45, 12, 12, 93, 125, 238, 122, 154, 204, 35, 9, 170, 231, 68, 120, 183, 29,
-            140, 40, 165, 151, 14, 252, 76, 87, 38, 216, 68, 14, 33, 176, 17,
-        ];
-
-        // Clear event
-        let event = clear_vapp_event(
-            requester_signer, // requester
-            bidder_signer,    // bidder
-            fulfiller_signer, // fulfiller
-            settle_signer,    // settle_signer
-            executor_signer,  // executor
-            verifier_signer,  // verifier
-            request_body,
-            1,                // bid_nonce
-            U256::from(10e6), // bid_amount
-            1,                // settle_nonce
-            1,                // fulfill_nonce
-            proof,
-            1, // execute_nonce
-            ExecutionStatus::Executed,
-            Some([0; 8]), // vk_digest_array
-            None,         // pv_digest_array
-        );
-        test.state.execute::<MockVerifier>(&event).unwrap();
-
-        assert_eq!(
-            test.state.accounts.get(&account_address).unwrap().get_balance(),
-            U256::from(90e6 as u64),
-        );
-    }
-
-    #[test]
-    #[allow(clippy::too_many_lines)]
-    fn test_complex_workflow() {
-        let mut test = setup();
-
-        // Counters for maintaining event ordering.
-        let mut receipt_counter = 0;
-        let mut log_index_counter = 0;
-        let mut block_counter = 0;
-
-        // Additional signers for this complex workflow.
-        let user1_signer = signer("user1");
-        let user2_signer = signer("user2");
-        let user3_signer = signer("user3");
-        let prover1_signer = signer("prover1");
-        let prover2_signer = signer("prover2");
-        let delegated_prover1_signer = signer("delegated_prover1");
-        let delegated_prover2_signer = signer("delegated_prover2");
-
-        // Helper to create events with proper ordering.
-        let mut next_receipt = || {
-            receipt_counter += 1;
-            receipt_counter
-        };
-        let mut next_log_index = || {
-            log_index_counter += 1;
-            log_index_counter
-        };
-        let mut next_block = || {
-            block_counter += 1;
-            block_counter
-        };
-
-        // === SETUP PHASE: Multiple deposits and delegated signers ===
-
-        let events = vec![
-            // User1 deposits 1000 tokens.
-            VAppTransaction::Deposit(OnchainTransaction {
-                tx_hash: None,
-                block: next_block(),
-                log_index: next_log_index(),
-                onchain_tx: next_receipt(),
-                action: Deposit { account: user1_signer.address(), amount: U256::from(1000e6) },
-            }),
-            // User2 deposits 500 tokens.
-            VAppTransaction::Deposit(OnchainTransaction {
-                tx_hash: None,
-                block: next_block(),
-                log_index: next_log_index(),
-                onchain_tx: next_receipt(),
-                action: Deposit { account: user2_signer.address(), amount: U256::from(500e6) },
-            }),
-            // User3 deposits 750 tokens.
-            VAppTransaction::Deposit(OnchainTransaction {
-                tx_hash: None,
-                block: next_block(),
-                log_index: next_log_index(),
-                onchain_tx: next_receipt(),
-                action: Deposit { account: user3_signer.address(), amount: U256::from(750e6) },
-            }),
-            // User1 adds delegated signer1.
-            VAppTransaction::CreateProver(OnchainTransaction {
-                tx_hash: None,
-                block: next_block(),
-                log_index: next_log_index(),
-                onchain_tx: next_receipt(),
-                action: CreateProver {
-                    prover: prover1_signer.address(),
-                    owner: delegated_prover1_signer.address(),
-                    stakerFeeBips: U256::from(0),
-                },
-            }),
-            // User2 adds delegated signer2.
-            VAppTransaction::CreateProver(OnchainTransaction {
-                tx_hash: None,
-                block: next_block(),
-                log_index: next_log_index(),
-                onchain_tx: next_receipt(),
-                action: CreateProver {
-                    prover: prover2_signer.address(),
-                    owner: delegated_prover2_signer.address(),
-                    stakerFeeBips: U256::from(0),
-                },
-            }),
-        ];
-
-        // Apply setup events.
-        let mut action_count = 0;
-        for event in events {
-            if let Ok(Some(_)) = test.state.execute::<MockVerifier>(&event) {
-                action_count += 1;
-            }
-        }
-
-        // Verify initial state after deposits and delegations.
-        assert_eq!(
-            test.state.accounts.get(&user1_signer.address()).unwrap().get_balance(),
-            U256::from(1000e6)
-        );
-        assert_eq!(
-            test.state.accounts.get(&user2_signer.address()).unwrap().get_balance(),
-            U256::from(500e6)
-        );
-        assert_eq!(
-            test.state.accounts.get(&user3_signer.address()).unwrap().get_balance(),
-            U256::from(750e6)
-        );
-        assert_eq!(action_count, 5);
-
-        // === CLEAR PHASE: Multiple proof clearing operations ===
-
-        let proof = vec![
-            17, 182, 160, 157, 40, 242, 129, 34, 129, 204, 131, 191, 247, 169, 187, 69, 119, 90,
-            227, 82, 88, 207, 116, 44, 34, 113, 109, 48, 85, 75, 45, 95, 111, 205, 161, 129, 18,
-            175, 110, 238, 88, 46, 229, 251, 208, 212, 65, 200, 159, 144, 27, 252, 203, 116, 11,
-            243, 245, 60, 193, 115, 19, 186, 8, 52, 108, 195, 11, 30, 31, 12, 176, 52, 162, 22,
-            135, 115, 165, 161, 191, 161, 111, 60, 246, 104, 207, 32, 178, 36, 15, 23, 97, 222,
-            253, 16, 81, 231, 255, 67, 0, 59, 15, 140, 83, 36, 88, 90, 163, 253, 245, 233, 211,
-            239, 210, 154, 16, 4, 68, 40, 3, 4, 146, 9, 82, 199, 52, 237, 208, 4, 31, 61, 16, 233,
-            26, 211, 199, 211, 213, 71, 232, 95, 36, 28, 213, 124, 207, 120, 62, 150, 161, 119,
-            224, 89, 221, 37, 165, 134, 252, 213, 37, 150, 44, 153, 59, 188, 35, 232, 251, 106, 5,
-            232, 17, 110, 39, 254, 70, 27, 250, 124, 44, 184, 109, 168, 69, 19, 165, 122, 114, 91,
-            114, 83, 16, 10, 189, 128, 253, 33, 43, 212, 183, 241, 164, 29, 248, 49, 41, 241, 24,
-            30, 169, 213, 223, 96, 237, 22, 30, 28, 84, 199, 234, 131, 201, 201, 249, 192, 192, 77,
-            227, 62, 45, 12, 12, 93, 125, 238, 122, 154, 204, 35, 9, 170, 231, 68, 120, 183, 29,
-            140, 40, 165, 151, 14, 252, 76, 87, 38, 216, 68, 14, 33, 176, 17,
-        ];
-
-        // Clear 1: User1 requests proof, prover1 fulfills (cost: 100 tokens)
-        let request_body1 = RequestProofRequestBody {
-            nonce: 1,
-            vk_hash: hex::decode(
-                "005b97bb81b9ed64f9321049013a56d9633c115b076ae4144f2622d0da13d683",
-            )
-            .unwrap(),
-            version: "sp1-v3.0.0".to_string(),
-            mode: spn_network_types::ProofMode::Groth16 as i32,
-            strategy: FulfillmentStrategy::Auction.into(),
-            stdin_uri: "s3://spn-artifacts-production3/stdins/artifact_01jqcgtjr7es883amkx30sqkg9"
-                .to_string(),
-            deadline: 1000,
-            cycle_limit: 1000,
-            gas_limit: 10000,
-            min_auction_period: 0,
-            whitelist: vec![],
-            domain: SPN_SEPOLIA_V1_DOMAIN.to_vec(),
-            auctioneer: test.auctioneer.address().to_vec(),
-            executor: test.executor.address().to_vec(),
-            verifier: test.verifier.address().to_vec(),
-            public_values_hash: None,
-            base_fee: "0".to_string(),
-            max_price_per_pgu: "1000000000000000000".to_string(),
-        };
-
-        let clear_event1 = clear_vapp_event(
-            &user1_signer,             // requester
-            &prover1_signer,           // bidder
-            &delegated_prover1_signer, // prover1 (fulfiller)
-            &test.auctioneer,          // settle_signer
-            &test.executor,            // executor
-            &test.verifier,            // verifier
-            request_body1,
-            1,                 // bid_nonce
-            U256::from(100e6), // bid amount
-            1,                 // settle_nonce
-            1,                 // fulfill_nonce
-            proof.clone(),
-            1, // execute_nonce
-            ExecutionStatus::Executed,
-            Some([0; 8]), // vk_digest_array
-            None,         // pv_digest_array
-        );
-
-        test.state.execute::<MockVerifier>(&clear_event1).unwrap();
-
-        // Verify balances after first clear.
-        assert_eq!(
-            test.state.accounts.get(&user1_signer.address()).unwrap().get_balance(),
-            U256::from(900e6)
-        );
-        assert_eq!(
-            test.state.accounts.get(&delegated_prover1_signer.address()).unwrap().get_balance(),
-            U256::from(100000000)
-        );
-    }
-
-    #[test]
-    fn test_merkle_verify_none_value_succeeds() {
-        use crate::{
-            merkle::{MerkleProof, MerkleStorage},
-            sol::Account,
-        };
-        use alloy_primitives::{address, Address, Keccak256};
-
-        // Create an empty Merkle tree over Account leaves.
-        let mut tree: MerkleStorage<Address, Account> = MerkleStorage::new();
-
-        // Pick an address with no corresponding leaf.
-        let addr = address!("0x0000000000000000000000000000000000000003");
-
-        // Generate the proof – since the leaf is empty, `proof.value` will be `None`.
-        let proof: MerkleProof<Address, Account, Keccak256> = tree.proof(&addr).unwrap();
-
-        // Sanity-check that the proof's value is indeed `None`.
-        assert!(proof.value.is_none(), "expected proof.value to be None for an empty leaf");
-
-        // Verify the proof against the (empty) root. This should succeed.
-        let root = tree.root();
-        assert!(
-            MerkleStorage::<Address, Account>::verify_proof(root, &proof).is_ok(),
-            "proof with None value should verify for non-existent leaf"
-        );
-    }
-
-    #[test]
-    fn test_delegation_basic() {
-        let mut test = setup();
-
-        // Setup: prover owner, prover address, and delegate.
-        let prover_owner = &test.signers[0];
-        let prover_address = test.signers[1].address();
-        let delegate_address = test.signers[2].address();
-
-        // Execute the CREATE PROVER event.
-        let create_prover_event = VAppTransaction::CreateProver(OnchainTransaction {
-            tx_hash: None,
-            block: 0,
-            log_index: 1,
-            onchain_tx: 1,
-            action: CreateProver {
-                prover: prover_address,
-                owner: prover_owner.address(),
-                stakerFeeBips: U256::from(0),
-            },
-        });
-        test.state.execute::<MockVerifier>(&create_prover_event).unwrap();
-
-        // Execute the DELEGATE event.
-        let delegation_event =
-            delegate_vapp_event(prover_owner, prover_address, delegate_address, 1);
-        let result = test.state.execute::<MockVerifier>(&delegation_event).unwrap();
-        match result {
-            None => {}
-            _ => panic!("Expected successful execution with no receipt"),
-        }
-
-        // Verify the delegate was added as a signer for the prover account
-        let prover_account = test.state.accounts.get(&prover_address).unwrap();
-        assert!(prover_account.is_signer(delegate_address));
-    }
-
-    #[test]
-    fn test_delegation_invalid_signature() {
-        let mut test = setup();
-
-        let prover_owner = &test.signers[0];
-        let wrong_signer = &test.signers[1];
-        let prover_address = test.signers[2].address();
-        let delegate_address = test.signers[3].address();
-
-        // Execute the CREATE PROVER event.
-        let create_prover_event = VAppTransaction::CreateProver(OnchainTransaction {
-            tx_hash: None,
-            block: 0,
-            log_index: 1,
-            onchain_tx: 1,
-            action: CreateProver {
-                prover: prover_address,
-                owner: prover_owner.address(),
-                stakerFeeBips: U256::from(0),
-            },
-        });
-        test.state.execute::<MockVerifier>(&create_prover_event).unwrap();
-
-        // Create the DELEGATE event.
-        let delegation_event =
-            delegate_vapp_event(wrong_signer, prover_address, delegate_address, 1);
-
-        let result = test.state.execute::<MockVerifier>(&delegation_event);
-        assert!(matches!(result, Err(VAppPanic::OnlyOwnerCanDelegate)));
-    }
-
-    #[test]
-    fn test_delegation_domain_mismatch() {
-        let mut test = setup();
-        let prover_owner = &test.signers[0];
-        let prover_address = test.signers[1].address();
-        let delegate_address = test.signers[2].address();
-
-        // Create the DELEGATE event.
-        let wrong_domain = [1u8; 32];
-        let body = SetDelegationRequestBody {
-            nonce: 1,
-            delegate: delegate_address.to_vec(),
-            prover: prover_address.to_vec(),
-            domain: wrong_domain.to_vec(),
-        };
-        let signature = proto_sign(prover_owner, &body);
-
-        let delegation_event = VAppTransaction::Delegate(DelegateTransaction {
-            delegation: SetDelegationRequest {
-                format: MessageFormat::Binary.into(),
-                body: Some(body),
-                signature: signature.as_bytes().to_vec(),
-            },
-        });
-
-        // Should fail with domain mismatch
-        let result = test.state.execute::<MockVerifier>(&delegation_event);
-        assert!(matches!(result, Err(VAppPanic::DomainMismatch { .. })));
-    }
-
-    #[test]
-    fn test_delegation_missing_body() {
-        use spn_network_types::{MessageFormat, SetDelegationRequest};
-
-        let mut test = setup();
-
-        // Create delegation with missing body
-        let delegation_event = VAppTransaction::Delegate(DelegateTransaction {
-            delegation: SetDelegationRequest {
-                format: MessageFormat::Binary.into(),
-                body: None, // Missing body
-                signature: vec![],
-            },
-        });
-
-        // Should fail with missing delegation
-        let result = test.state.execute::<MockVerifier>(&delegation_event);
-        assert!(matches!(result, Err(crate::errors::VAppPanic::MissingProtoBody)));
-    }
-
-    #[test]
-    fn test_delegation_signer_replacement() {
-        let mut test = setup();
-
-        let prover_owner = &test.signers[0];
-        let prover_address = test.signers[1].address();
-        let delegate1 = test.signers[2].address();
-        let delegate2 = test.signers[3].address();
-
-        // Execute the CREATE PROVER event.
-        let create_prover_event = VAppTransaction::CreateProver(OnchainTransaction {
-            tx_hash: None,
-            block: 0,
-            log_index: 1,
-            onchain_tx: 1,
-            action: CreateProver {
-                prover: prover_address,
-                owner: prover_owner.address(),
-                stakerFeeBips: U256::from(0),
-            },
-        });
-        test.state.execute::<MockVerifier>(&create_prover_event).unwrap();
-
-        // Add first delegate
-        let delegation1 = delegate_vapp_event(prover_owner, prover_address, delegate1, 1);
-        let result1 = test.state.execute::<MockVerifier>(&delegation1);
-        assert!(result1.is_ok());
-
-        // Verify first delegate is a signer
-        let prover_account = test.state.accounts.get(&prover_address).unwrap();
-        assert!(prover_account.is_signer(delegate1));
-
-        // Add second delegate (replaces first)
-        let delegation2 = delegate_vapp_event(prover_owner, prover_address, delegate2, 2);
-        let result2 = test.state.execute::<MockVerifier>(&delegation2);
-        assert!(result2.is_ok());
-
-        // Verify only the second delegate is a signer (first was replaced)
-        let prover_account = test.state.accounts.get(&prover_address).unwrap();
-        assert!(!prover_account.is_signer(delegate1)); // First delegate was replaced
-        assert!(prover_account.is_signer(delegate2)); // Only second delegate is valid
-    }
->>>>>>> 816339f7
 }